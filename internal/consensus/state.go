package consensus

import (
	"bytes"
	"context"
	"errors"
	"fmt"
	"io"
	"os"
	"runtime/debug"
	"time"

	"github.com/gogo/protobuf/proto"

	"github.com/tendermint/tendermint/config"
	"github.com/tendermint/tendermint/crypto"
	cstypes "github.com/tendermint/tendermint/internal/consensus/types"
	"github.com/tendermint/tendermint/internal/eventbus"
	"github.com/tendermint/tendermint/internal/libs/fail"
	tmsync "github.com/tendermint/tendermint/internal/libs/sync"
	sm "github.com/tendermint/tendermint/internal/state"
	tmevents "github.com/tendermint/tendermint/libs/events"
	tmjson "github.com/tendermint/tendermint/libs/json"
	"github.com/tendermint/tendermint/libs/log"
	tmmath "github.com/tendermint/tendermint/libs/math"
	tmos "github.com/tendermint/tendermint/libs/os"
	"github.com/tendermint/tendermint/libs/service"
	tmtime "github.com/tendermint/tendermint/libs/time"
	"github.com/tendermint/tendermint/privval"
	tmgrpc "github.com/tendermint/tendermint/privval/grpc"
	tmproto "github.com/tendermint/tendermint/proto/tendermint/types"
	"github.com/tendermint/tendermint/types"
)

// Consensus sentinel errors
var (
	ErrInvalidProposalSignature   = errors.New("error invalid proposal signature")
	ErrInvalidProposalPOLRound    = errors.New("error invalid proposal POL round")
	ErrAddingVote                 = errors.New("error adding vote")
	ErrSignatureFoundInPastBlocks = errors.New("found signature from the same key")

	errPubKeyIsNotSet = errors.New("pubkey is not set. Look for \"Can't get private validator pubkey\" errors")
)

var msgQueueSize = 1000

// msgs from the reactor which may update the state
type msgInfo struct {
	Msg    Message      `json:"msg"`
	PeerID types.NodeID `json:"peer_key"`
}

// internally generated messages which may update the state
type timeoutInfo struct {
	Duration time.Duration         `json:"duration"`
	Height   int64                 `json:"height"`
	Round    int32                 `json:"round"`
	Step     cstypes.RoundStepType `json:"step"`
}

func (ti *timeoutInfo) String() string {
	return fmt.Sprintf("%v ; %d/%d %v", ti.Duration, ti.Height, ti.Round, ti.Step)
}

// interface to the mempool
type txNotifier interface {
	TxsAvailable() <-chan struct{}
}

// interface to the evidence pool
type evidencePool interface {
	// reports conflicting votes to the evidence pool to be processed into evidence
	ReportConflictingVotes(voteA, voteB *types.Vote)
}

// State handles execution of the consensus algorithm.
// It processes votes and proposals, and upon reaching agreement,
// commits blocks to the chain and executes them against the application.
// The internal state machine receives input from peers, the internal validator, and from a timer.
type State struct {
	service.BaseService

	// config details
	config            *config.ConsensusConfig
	privValidator     types.PrivValidator // for signing votes
	privValidatorType types.PrivValidatorType

	// store blocks and commits
	blockStore sm.BlockStore

	// create and execute blocks
	blockExec *sm.BlockExecutor

	// notify us if txs are available
	txNotifier txNotifier

	// add evidence to the pool
	// when it's detected
	evpool evidencePool

	// internal state
	mtx tmsync.RWMutex
	cstypes.RoundState
	state sm.State // State until height-1.
	// privValidator pubkey, memoized for the duration of one block
	// to avoid extra requests to HSM
	privValidatorPubKey crypto.PubKey

	// state changes may be triggered by: msgs from peers,
	// msgs from ourself, or by timeouts
	peerMsgQueue     chan msgInfo
	internalMsgQueue chan msgInfo
	timeoutTicker    TimeoutTicker

	// information about about added votes and block parts are written on this channel
	// so statistics can be computed by reactor
	statsMsgQueue chan msgInfo

	// we use eventBus to trigger msg broadcasts in the reactor,
	// and to notify external subscribers, eg. through a websocket
	eventBus *eventbus.EventBus

	// a Write-Ahead Log ensures we can recover from any kind of crash
	// and helps us avoid signing conflicting votes
	wal          WAL
	replayMode   bool // so we don't log signing errors during replay
	doWALCatchup bool // determines if we even try to do the catchup

	// for tests where we want to limit the number of transitions the state makes
	nSteps int

	// some functions can be overwritten for testing
	decideProposal func(height int64, round int32)
	doPrevote      func(height int64, round int32)
	setProposal    func(proposal *types.Proposal) error

	// closed when we finish shutting down
	done chan struct{}

	// synchronous pubsub between consensus state and reactor.
	// state only emits EventNewRoundStep, EventValidBlock, and EventVote
	evsw tmevents.EventSwitch

	// for reporting metrics
	metrics *Metrics

	// wait the channel event happening for shutting down the state gracefully
	onStopCh chan *cstypes.RoundState
}

// StateOption sets an optional parameter on the State.
type StateOption func(*State)

// NewState returns a new State.
func NewState(
	logger log.Logger,
	cfg *config.ConsensusConfig,
	state sm.State,
	blockExec *sm.BlockExecutor,
	blockStore sm.BlockStore,
	txNotifier txNotifier,
	evpool evidencePool,
	options ...StateOption,
) *State {
	cs := &State{
		config:           cfg,
		blockExec:        blockExec,
		blockStore:       blockStore,
		txNotifier:       txNotifier,
		peerMsgQueue:     make(chan msgInfo, msgQueueSize),
		internalMsgQueue: make(chan msgInfo, msgQueueSize),
		timeoutTicker:    NewTimeoutTicker(logger),
		statsMsgQueue:    make(chan msgInfo, msgQueueSize),
		done:             make(chan struct{}),
		doWALCatchup:     true,
		wal:              nilWAL{},
		evpool:           evpool,
		evsw:             tmevents.NewEventSwitch(),
		metrics:          NopMetrics(),
		onStopCh:         make(chan *cstypes.RoundState),
	}

	// set function defaults (may be overwritten before calling Start)
	cs.decideProposal = cs.defaultDecideProposal
	cs.doPrevote = cs.defaultDoPrevote
	cs.setProposal = cs.defaultSetProposal

	// We have no votes, so reconstruct LastCommit from SeenCommit.
	if state.LastBlockHeight > 0 {
		cs.reconstructLastCommit(state)
	}

	cs.updateToState(state)

	// NOTE: we do not call scheduleRound0 yet, we do that upon Start()

	cs.BaseService = *service.NewBaseService(logger, "State", cs)
	for _, option := range options {
		option(cs)
	}

	return cs
}

// SetEventBus sets event bus.
func (cs *State) SetEventBus(b *eventbus.EventBus) {
	cs.eventBus = b
	cs.blockExec.SetEventBus(b)
}

// StateMetrics sets the metrics.
func StateMetrics(metrics *Metrics) StateOption {
	return func(cs *State) { cs.metrics = metrics }
}

// String returns a string.
func (cs *State) String() string {
	// better not to access shared variables
	return "ConsensusState"
}

// GetState returns a copy of the chain state.
func (cs *State) GetState() sm.State {
	cs.mtx.RLock()
	defer cs.mtx.RUnlock()
	return cs.state.Copy()
}

// GetLastHeight returns the last height committed.
// If there were no blocks, returns 0.
func (cs *State) GetLastHeight() int64 {
	cs.mtx.RLock()
	defer cs.mtx.RUnlock()
	return cs.RoundState.Height - 1
}

// GetRoundState returns a shallow copy of the internal consensus state.
func (cs *State) GetRoundState() *cstypes.RoundState {
	cs.mtx.RLock()
	defer cs.mtx.RUnlock()

	// NOTE: this might be dodgy, as RoundState itself isn't thread
	// safe as it contains a number of pointers and is explicitly
	// not thread safe.
	rs := cs.RoundState // copy
	return &rs
}

// GetRoundStateJSON returns a json of RoundState.
func (cs *State) GetRoundStateJSON() ([]byte, error) {
	cs.mtx.RLock()
	defer cs.mtx.RUnlock()
	return tmjson.Marshal(cs.RoundState)
}

// GetRoundStateSimpleJSON returns a json of RoundStateSimple
func (cs *State) GetRoundStateSimpleJSON() ([]byte, error) {
	cs.mtx.RLock()
	defer cs.mtx.RUnlock()
	return tmjson.Marshal(cs.RoundState.RoundStateSimple())
}

// GetValidators returns a copy of the current validators.
func (cs *State) GetValidators() (int64, []*types.Validator) {
	cs.mtx.RLock()
	defer cs.mtx.RUnlock()
	return cs.state.LastBlockHeight, cs.state.Validators.Copy().Validators
}

// SetPrivValidator sets the private validator account for signing votes. It
// immediately requests pubkey and caches it.
func (cs *State) SetPrivValidator(priv types.PrivValidator) {
	cs.mtx.Lock()
	defer cs.mtx.Unlock()

	cs.privValidator = priv

	if priv != nil {
		switch t := priv.(type) {
		case *privval.RetrySignerClient:
			cs.privValidatorType = types.RetrySignerClient
		case *privval.FilePV:
			cs.privValidatorType = types.FileSignerClient
		case *privval.SignerClient:
			cs.privValidatorType = types.SignerSocketClient
		case *tmgrpc.SignerClient:
			cs.privValidatorType = types.SignerGRPCClient
		case types.MockPV:
			cs.privValidatorType = types.MockSignerClient
		case *types.ErroringMockPV:
			cs.privValidatorType = types.ErrorMockSignerClient
		default:
			cs.Logger.Error("unsupported priv validator type", "err",
				fmt.Errorf("error privValidatorType %s", t))
		}
	}

	if err := cs.updatePrivValidatorPubKey(); err != nil {
		cs.Logger.Error("failed to get private validator pubkey", "err", err)
	}
}

// SetTimeoutTicker sets the local timer. It may be useful to overwrite for
// testing.
func (cs *State) SetTimeoutTicker(timeoutTicker TimeoutTicker) {
	cs.mtx.Lock()
	cs.timeoutTicker = timeoutTicker
	cs.mtx.Unlock()
}

// LoadCommit loads the commit for a given height.
func (cs *State) LoadCommit(height int64) *types.Commit {
	cs.mtx.RLock()
	defer cs.mtx.RUnlock()

	if height == cs.blockStore.Height() {
		commit := cs.blockStore.LoadSeenCommit()
		// NOTE: Retrieving the height of the most recent block and retrieving
		// the most recent commit does not currently occur as an atomic
		// operation. We check the height and commit here in case a more recent
		// commit has arrived since retrieving the latest height.
		if commit != nil && commit.Height == height {
			return commit
		}
	}

	return cs.blockStore.LoadBlockCommit(height)
}

// OnStart loads the latest state via the WAL, and starts the timeout and
// receive routines.
func (cs *State) OnStart(ctx context.Context) error {
	// We may set the WAL in testing before calling Start, so only OpenWAL if its
	// still the nilWAL.
	if _, ok := cs.wal.(nilWAL); ok {
		if err := cs.loadWalFile(ctx); err != nil {
			return err
		}
	}

	// We may have lost some votes if the process crashed reload from consensus
	// log to catchup.
	if cs.doWALCatchup {
		repairAttempted := false

	LOOP:
		for {
			err := cs.catchupReplay(cs.Height)
			switch {
			case err == nil:
				break LOOP

			case !IsDataCorruptionError(err):
				cs.Logger.Error("error on catchup replay; proceeding to start state anyway", "err", err)
				break LOOP

			case repairAttempted:
				return err
			}

			cs.Logger.Error("the WAL file is corrupted; attempting repair", "err", err)

			// 1) prep work
			if err := cs.wal.Stop(); err != nil {
				return err
			}

			repairAttempted = true

			// 2) backup original WAL file
			corruptedFile := fmt.Sprintf("%s.CORRUPTED", cs.config.WalFile())
			if err := tmos.CopyFile(cs.config.WalFile(), corruptedFile); err != nil {
				return err
			}

			cs.Logger.Debug("backed up WAL file", "src", cs.config.WalFile(), "dst", corruptedFile)

			// 3) try to repair (WAL file will be overwritten!)
			if err := repairWalFile(corruptedFile, cs.config.WalFile()); err != nil {
				cs.Logger.Error("the WAL repair failed", "err", err)
				return err
			}

			cs.Logger.Info("successful WAL repair")

			// reload WAL file
			if err := cs.loadWalFile(ctx); err != nil {
				return err
			}
		}
	}

	if err := cs.evsw.Start(ctx); err != nil {
		return err
	}

	// we need the timeoutRoutine for replay so
	// we don't block on the tick chan.
	// NOTE: we will get a build up of garbage go routines
	// firing on the tockChan until the receiveRoutine is started
	// to deal with them (by that point, at most one will be valid)
	if err := cs.timeoutTicker.Start(ctx); err != nil {
		return err
	}

	// Double Signing Risk Reduction
	if err := cs.checkDoubleSigningRisk(cs.Height); err != nil {
		return err
	}

	// now start the receiveRoutine
	go cs.receiveRoutine(0)

	// schedule the first round!
	// use GetRoundState so we don't race the receiveRoutine for access
	cs.scheduleRound0(cs.GetRoundState())

	return nil
}

// timeoutRoutine: receive requests for timeouts on tickChan and fire timeouts on tockChan
// receiveRoutine: serializes processing of proposoals, block parts, votes; coordinates state transitions
func (cs *State) startRoutines(ctx context.Context, maxSteps int) {
	err := cs.timeoutTicker.Start(ctx)
	if err != nil {
		cs.Logger.Error("failed to start timeout ticker", "err", err)
		return
	}

	go cs.receiveRoutine(maxSteps)
}

// loadWalFile loads WAL data from file. It overwrites cs.wal.
func (cs *State) loadWalFile(ctx context.Context) error {
	wal, err := cs.OpenWAL(ctx, cs.config.WalFile())
	if err != nil {
		cs.Logger.Error("failed to load state WAL", "err", err)
		return err
	}

	cs.wal = wal
	return nil
}

// OnStop implements service.Service.
func (cs *State) OnStop() {

	// If the node is committing a new block, wait until it is finished!
	if cs.GetRoundState().Step == cstypes.RoundStepCommit {
		select {
		case <-cs.onStopCh:
		case <-time.After(cs.config.TimeoutCommit):
			cs.Logger.Error("OnStop: timeout waiting for commit to finish", "time", cs.config.TimeoutCommit)
		}
	}

	close(cs.onStopCh)

	if err := cs.evsw.Stop(); err != nil {
		if !errors.Is(err, service.ErrAlreadyStopped) {
			cs.Logger.Error("failed trying to stop eventSwitch", "error", err)
		}
	}

	if err := cs.timeoutTicker.Stop(); err != nil {
		if !errors.Is(err, service.ErrAlreadyStopped) {
			cs.Logger.Error("failed trying to stop timeoutTicket", "error", err)
		}
	}
	// WAL is stopped in receiveRoutine.
}

// Wait waits for the the main routine to return.
// NOTE: be sure to Stop() the event switch and drain
// any event channels or this may deadlock
func (cs *State) Wait() {
	<-cs.done
}

// OpenWAL opens a file to log all consensus messages and timeouts for
// deterministic accountability.
func (cs *State) OpenWAL(ctx context.Context, walFile string) (WAL, error) {
	wal, err := NewWAL(cs.Logger.With("wal", walFile), walFile)
	if err != nil {
		cs.Logger.Error("failed to open WAL", "file", walFile, "err", err)
		return nil, err
	}

	if err := wal.Start(ctx); err != nil {
		cs.Logger.Error("failed to start WAL", "err", err)
		return nil, err
	}

	return wal, nil
}

//------------------------------------------------------------
// Public interface for passing messages into the consensus state, possibly causing a state transition.
// If peerID == "", the msg is considered internal.
// Messages are added to the appropriate queue (peer or internal).
// If the queue is full, the function may block.
// TODO: should these return anything or let callers just use events?

// AddVote inputs a vote.
func (cs *State) AddVote(vote *types.Vote, peerID types.NodeID) (added bool, err error) {
	if peerID == "" {
		cs.internalMsgQueue <- msgInfo{&VoteMessage{vote}, ""}
	} else {
		cs.peerMsgQueue <- msgInfo{&VoteMessage{vote}, peerID}
	}

	// TODO: wait for event?!
	return false, nil
}

// SetProposal inputs a proposal.
func (cs *State) SetProposal(proposal *types.Proposal, peerID types.NodeID) error {

	if peerID == "" {
		cs.internalMsgQueue <- msgInfo{&ProposalMessage{proposal}, ""}
	} else {
		cs.peerMsgQueue <- msgInfo{&ProposalMessage{proposal}, peerID}
	}

	// TODO: wait for event?!
	return nil
}

// AddProposalBlockPart inputs a part of the proposal block.
func (cs *State) AddProposalBlockPart(height int64, round int32, part *types.Part, peerID types.NodeID) error {

	if peerID == "" {
		cs.internalMsgQueue <- msgInfo{&BlockPartMessage{height, round, part}, ""}
	} else {
		cs.peerMsgQueue <- msgInfo{&BlockPartMessage{height, round, part}, peerID}
	}

	// TODO: wait for event?!
	return nil
}

// SetProposalAndBlock inputs the proposal and all block parts.
func (cs *State) SetProposalAndBlock(
	proposal *types.Proposal,
	block *types.Block,
	parts *types.PartSet,
	peerID types.NodeID,
) error {

	if err := cs.SetProposal(proposal, peerID); err != nil {
		return err
	}

	for i := 0; i < int(parts.Total()); i++ {
		part := parts.GetPart(i)
		if err := cs.AddProposalBlockPart(proposal.Height, proposal.Round, part, peerID); err != nil {
			return err
		}
	}

	return nil
}

//------------------------------------------------------------
// internal functions for managing the state

func (cs *State) updateHeight(height int64) {
	cs.metrics.Height.Set(float64(height))
	cs.Height = height
}

func (cs *State) updateRoundStep(round int32, step cstypes.RoundStepType) {
	cs.Round = round
	cs.Step = step
}

// enterNewRound(height, 0) at cs.StartTime.
func (cs *State) scheduleRound0(rs *cstypes.RoundState) {
	// cs.Logger.Info("scheduleRound0", "now", tmtime.Now(), "startTime", cs.StartTime)
	sleepDuration := rs.StartTime.Sub(tmtime.Now())
	cs.scheduleTimeout(sleepDuration, rs.Height, 0, cstypes.RoundStepNewHeight)
}

// Attempt to schedule a timeout (by sending timeoutInfo on the tickChan)
func (cs *State) scheduleTimeout(duration time.Duration, height int64, round int32, step cstypes.RoundStepType) {
	cs.timeoutTicker.ScheduleTimeout(timeoutInfo{duration, height, round, step})
}

// send a msg into the receiveRoutine regarding our own proposal, block part, or vote
func (cs *State) sendInternalMessage(mi msgInfo) {
	select {
	case cs.internalMsgQueue <- mi:
	default:
		// NOTE: using the go-routine means our votes can
		// be processed out of order.
		// TODO: use CList here for strict determinism and
		// attempt push to internalMsgQueue in receiveRoutine
		cs.Logger.Debug("internal msg queue is full; using a go-routine")
		go func() { cs.internalMsgQueue <- mi }()
	}
}

// Reconstruct LastCommit from SeenCommit, which we saved along with the block,
// (which happens even before saving the state)
func (cs *State) reconstructLastCommit(state sm.State) {
	commit := cs.blockStore.LoadSeenCommit()
	if commit == nil || commit.Height != state.LastBlockHeight {
		commit = cs.blockStore.LoadBlockCommit(state.LastBlockHeight)
	}

	if commit == nil {
		panic(fmt.Sprintf(
			"failed to reconstruct last commit; commit for height %v not found",
			state.LastBlockHeight,
		))
	}

	lastPrecommits := types.CommitToVoteSet(state.ChainID, commit, state.LastValidators)
	if !lastPrecommits.HasTwoThirdsMajority() {
		panic("failed to reconstruct last commit; does not have +2/3 maj")
	}

	cs.LastCommit = lastPrecommits
}

// Updates State and increments height to match that of state.
// The round becomes 0 and cs.Step becomes cstypes.RoundStepNewHeight.
func (cs *State) updateToState(state sm.State) {
	if cs.CommitRound > -1 && 0 < cs.Height && cs.Height != state.LastBlockHeight {
		panic(fmt.Sprintf(
			"updateToState() expected state height of %v but found %v",
			cs.Height, state.LastBlockHeight,
		))
	}

	if !cs.state.IsEmpty() {
		if cs.state.LastBlockHeight > 0 && cs.state.LastBlockHeight+1 != cs.Height {
			// This might happen when someone else is mutating cs.state.
			// Someone forgot to pass in state.Copy() somewhere?!
			panic(fmt.Sprintf(
				"inconsistent cs.state.LastBlockHeight+1 %v vs cs.Height %v",
				cs.state.LastBlockHeight+1, cs.Height,
			))
		}
		if cs.state.LastBlockHeight > 0 && cs.Height == cs.state.InitialHeight {
			panic(fmt.Sprintf(
				"inconsistent cs.state.LastBlockHeight %v, expected 0 for initial height %v",
				cs.state.LastBlockHeight, cs.state.InitialHeight,
			))
		}

		// If state isn't further out than cs.state, just ignore.
		// This happens when SwitchToConsensus() is called in the reactor.
		// We don't want to reset e.g. the Votes, but we still want to
		// signal the new round step, because other services (eg. txNotifier)
		// depend on having an up-to-date peer state!
		if state.LastBlockHeight <= cs.state.LastBlockHeight {
			cs.Logger.Debug(
				"ignoring updateToState()",
				"new_height", state.LastBlockHeight+1,
				"old_height", cs.state.LastBlockHeight+1,
			)
			cs.newStep()
			return
		}
	}

	// Reset fields based on state.
	validators := state.Validators

	switch {
	case state.LastBlockHeight == 0: // Very first commit should be empty.
		cs.LastCommit = (*types.VoteSet)(nil)
	case cs.CommitRound > -1 && cs.Votes != nil: // Otherwise, use cs.Votes
		if !cs.Votes.Precommits(cs.CommitRound).HasTwoThirdsMajority() {
			panic(fmt.Sprintf(
				"wanted to form a commit, but precommits (H/R: %d/%d) didn't have 2/3+: %v",
				state.LastBlockHeight, cs.CommitRound, cs.Votes.Precommits(cs.CommitRound),
			))
		}

		cs.LastCommit = cs.Votes.Precommits(cs.CommitRound)

	case cs.LastCommit == nil:
		// NOTE: when Tendermint starts, it has no votes. reconstructLastCommit
		// must be called to reconstruct LastCommit from SeenCommit.
		panic(fmt.Sprintf(
			"last commit cannot be empty after initial block (H:%d)",
			state.LastBlockHeight+1,
		))
	}

	// Next desired block height
	height := state.LastBlockHeight + 1
	if height == 1 {
		height = state.InitialHeight
	}

	// RoundState fields
	cs.updateHeight(height)
	cs.updateRoundStep(0, cstypes.RoundStepNewHeight)

	if cs.CommitTime.IsZero() {
		// "Now" makes it easier to sync up dev nodes.
		// We add timeoutCommit to allow transactions
		// to be gathered for the first block.
		// And alternative solution that relies on clocks:
		// cs.StartTime = state.LastBlockTime.Add(timeoutCommit)
		cs.StartTime = cs.config.Commit(tmtime.Now())
	} else {
		cs.StartTime = cs.config.Commit(cs.CommitTime)
	}

	cs.Validators = validators
	cs.Proposal = nil
	cs.ProposalReceiveTime = time.Time{}
	cs.ProposalBlock = nil
	cs.ProposalBlockParts = nil
	cs.LockedRound = -1
	cs.LockedBlock = nil
	cs.LockedBlockParts = nil
	cs.ValidRound = -1
	cs.ValidBlock = nil
	cs.ValidBlockParts = nil
	cs.Votes = cstypes.NewHeightVoteSet(state.ChainID, height, validators)
	cs.CommitRound = -1
	cs.LastValidators = state.LastValidators
	cs.TriggeredTimeoutPrecommit = false

	cs.state = state

	// Finally, broadcast RoundState
	cs.newStep()
}

func (cs *State) newStep() {
	rs := cs.RoundStateEvent()
	if err := cs.wal.Write(rs); err != nil {
		cs.Logger.Error("failed writing to WAL", "err", err)
	}

	cs.nSteps++

	// newStep is called by updateToState in NewState before the eventBus is set!
	if cs.eventBus != nil {
		if err := cs.eventBus.PublishEventNewRoundStep(rs); err != nil {
			cs.Logger.Error("failed publishing new round step", "err", err)
		}

		cs.evsw.FireEvent(types.EventNewRoundStepValue, &cs.RoundState)
	}
}

//-----------------------------------------
// the main go routines

// receiveRoutine handles messages which may cause state transitions.
// it's argument (n) is the number of messages to process before exiting - use 0 to run forever
// It keeps the RoundState and is the only thing that updates it.
// Updates (state transitions) happen on timeouts, complete proposals, and 2/3 majorities.
// State must be locked before any internal state is updated.
func (cs *State) receiveRoutine(maxSteps int) {
	onExit := func(cs *State) {
		// NOTE: the internalMsgQueue may have signed messages from our
		// priv_val that haven't hit the WAL, but its ok because
		// priv_val tracks LastSig

		// close wal now that we're done writing to it
		if err := cs.wal.Stop(); err != nil {
			if !errors.Is(err, service.ErrAlreadyStopped) {
				cs.Logger.Error("failed trying to stop WAL", "error", err)
			}
		}

		cs.wal.Wait()
		close(cs.done)
	}

	defer func() {
		if r := recover(); r != nil {
			cs.Logger.Error("CONSENSUS FAILURE!!!", "err", r, "stack", string(debug.Stack()))
			// stop gracefully
			//
			// NOTE: We most probably shouldn't be running any further when there is
			// some unexpected panic. Some unknown error happened, and so we don't
			// know if that will result in the validator signing an invalid thing. It
			// might be worthwhile to explore a mechanism for manual resuming via
			// some console or secure RPC system, but for now, halting the chain upon
			// unexpected consensus bugs sounds like the better option.
			onExit(cs)
		}
	}()

	for {
		if maxSteps > 0 {
			if cs.nSteps >= maxSteps {
				cs.Logger.Debug("reached max steps; exiting receive routine")
				cs.nSteps = 0
				return
			}
		}

		rs := cs.RoundState
		var mi msgInfo

		select {
		case <-cs.txNotifier.TxsAvailable():
			cs.handleTxsAvailable()

		case mi = <-cs.peerMsgQueue:
			if err := cs.wal.Write(mi); err != nil {
				cs.Logger.Error("failed writing to WAL", "err", err)
			}

			// handles proposals, block parts, votes
			// may generate internal events (votes, complete proposals, 2/3 majorities)
			cs.handleMsg(mi)

		case mi = <-cs.internalMsgQueue:
			err := cs.wal.WriteSync(mi) // NOTE: fsync
			if err != nil {
				panic(fmt.Sprintf(
					"failed to write %v msg to consensus WAL due to %v; check your file system and restart the node",
					mi, err,
				))
			}

			if _, ok := mi.Msg.(*VoteMessage); ok {
				// we actually want to simulate failing during
				// the previous WriteSync, but this isn't easy to do.
				// Equivalent would be to fail here and manually remove
				// some bytes from the end of the wal.
				fail.Fail() // XXX
			}

			// handles proposals, block parts, votes
			cs.handleMsg(mi)

		case ti := <-cs.timeoutTicker.Chan(): // tockChan:
			if err := cs.wal.Write(ti); err != nil {
				cs.Logger.Error("failed writing to WAL", "err", err)
			}

			// if the timeout is relevant to the rs
			// go to the next step
			cs.handleTimeout(ti, rs)

		case <-cs.Quit():
			onExit(cs)
			return
		}
	}
}

// state transitions on complete-proposal, 2/3-any, 2/3-one
func (cs *State) handleMsg(mi msgInfo) {
	cs.mtx.Lock()
	defer cs.mtx.Unlock()

	var (
		added bool
		err   error
	)

	msg, peerID := mi.Msg, mi.PeerID

	switch msg := msg.(type) {
	case *ProposalMessage:
		// will not cause transition.
		// once proposal is set, we can receive block parts
		err = cs.setProposal(msg.Proposal)

	case *BlockPartMessage:
		// if the proposal is complete, we'll enterPrevote or tryFinalizeCommit
		added, err = cs.addProposalBlockPart(msg, peerID)
		if added {
			cs.statsMsgQueue <- mi
		}

		if err != nil && msg.Round != cs.Round {
			cs.Logger.Debug(
				"received block part from wrong round",
				"height", cs.Height,
				"cs_round", cs.Round,
				"block_round", msg.Round,
			)
			err = nil
		}

	case *VoteMessage:
		// attempt to add the vote and dupeout the validator if its a duplicate signature
		// if the vote gives us a 2/3-any or 2/3-one, we transition
		added, err = cs.tryAddVote(msg.Vote, peerID)
		if added {
			cs.statsMsgQueue <- mi
		}

		// if err == ErrAddingVote {
		// TODO: punish peer
		// We probably don't want to stop the peer here. The vote does not
		// necessarily comes from a malicious peer but can be just broadcasted by
		// a typical peer.
		// https://github.com/tendermint/tendermint/issues/1281
		// }

		// NOTE: the vote is broadcast to peers by the reactor listening
		// for vote events

		// TODO: If rs.Height == vote.Height && rs.Round < vote.Round,
		// the peer is sending us CatchupCommit precommits.
		// We could make note of this and help filter in broadcastHasVoteMessage().

	default:
		cs.Logger.Error("unknown msg type", "type", fmt.Sprintf("%T", msg))
		return
	}

	if err != nil {
		cs.Logger.Error(
			"failed to process message",
			"height", cs.Height,
			"round", cs.Round,
			"peer", peerID,
			"msg_type", fmt.Sprintf("%T", msg),
			"err", err,
		)
	}
}

func (cs *State) handleTimeout(ti timeoutInfo, rs cstypes.RoundState) {
	cs.Logger.Debug("received tock", "timeout", ti.Duration, "height", ti.Height, "round", ti.Round, "step", ti.Step)

	// timeouts must be for current height, round, step
	if ti.Height != rs.Height || ti.Round < rs.Round || (ti.Round == rs.Round && ti.Step < rs.Step) {
		cs.Logger.Debug("ignoring tock because we are ahead", "height", rs.Height, "round", rs.Round, "step", rs.Step)
		return
	}

	// the timeout will now cause a state transition
	cs.mtx.Lock()
	defer cs.mtx.Unlock()

	switch ti.Step {
	case cstypes.RoundStepNewHeight:
		// NewRound event fired from enterNewRound.
		// XXX: should we fire timeout here (for timeout commit)?
		cs.enterNewRound(ti.Height, 0)

	case cstypes.RoundStepNewRound:
		cs.enterPropose(ti.Height, 0)

	case cstypes.RoundStepPropose:
		if err := cs.eventBus.PublishEventTimeoutPropose(cs.RoundStateEvent()); err != nil {
			cs.Logger.Error("failed publishing timeout propose", "err", err)
		}

		cs.enterPrevote(ti.Height, ti.Round)

	case cstypes.RoundStepPrevoteWait:
		if err := cs.eventBus.PublishEventTimeoutWait(cs.RoundStateEvent()); err != nil {
			cs.Logger.Error("failed publishing timeout wait", "err", err)
		}

		cs.enterPrecommit(ti.Height, ti.Round)

	case cstypes.RoundStepPrecommitWait:
		if err := cs.eventBus.PublishEventTimeoutWait(cs.RoundStateEvent()); err != nil {
			cs.Logger.Error("failed publishing timeout wait", "err", err)
		}

		cs.enterPrecommit(ti.Height, ti.Round)
		cs.enterNewRound(ti.Height, ti.Round+1)

	default:
		panic(fmt.Sprintf("invalid timeout step: %v", ti.Step))
	}

}

func (cs *State) handleTxsAvailable() {
	cs.mtx.Lock()
	defer cs.mtx.Unlock()

	// We only need to do this for round 0.
	if cs.Round != 0 {
		return
	}

	switch cs.Step {
	case cstypes.RoundStepNewHeight: // timeoutCommit phase
		if cs.needProofBlock(cs.Height) {
			// enterPropose will be called by enterNewRound
			return
		}

		// +1ms to ensure RoundStepNewRound timeout always happens after RoundStepNewHeight
		timeoutCommit := cs.StartTime.Sub(tmtime.Now()) + 1*time.Millisecond
		cs.scheduleTimeout(timeoutCommit, cs.Height, 0, cstypes.RoundStepNewRound)

	case cstypes.RoundStepNewRound: // after timeoutCommit
		cs.enterPropose(cs.Height, 0)
	}
}

//-----------------------------------------------------------------------------
// State functions
// Used internally by handleTimeout and handleMsg to make state transitions

// Enter: `timeoutNewHeight` by startTime (commitTime+timeoutCommit),
// 	or, if SkipTimeoutCommit==true, after receiving all precommits from (height,round-1)
// Enter: `timeoutPrecommits` after any +2/3 precommits from (height,round-1)
// Enter: +2/3 precommits for nil at (height,round-1)
// Enter: +2/3 prevotes any or +2/3 precommits for block or any from (height, round)
// NOTE: cs.StartTime was already set for height.
func (cs *State) enterNewRound(height int64, round int32) {
	logger := cs.Logger.With("height", height, "round", round)

	if cs.Height != height || round < cs.Round || (cs.Round == round && cs.Step != cstypes.RoundStepNewHeight) {
		logger.Debug(
			"entering new round with invalid args",
			"current", fmt.Sprintf("%v/%v/%v", cs.Height, cs.Round, cs.Step),
		)
		return
	}

	if now := tmtime.Now(); cs.StartTime.After(now) {
		logger.Debug("need to set a buffer and log message here for sanity", "start_time", cs.StartTime, "now", now)
	}

	logger.Debug("entering new round", "current", fmt.Sprintf("%v/%v/%v", cs.Height, cs.Round, cs.Step))

	// increment validators if necessary
	validators := cs.Validators
	if cs.Round < round {
		validators = validators.Copy()
		validators.IncrementProposerPriority(tmmath.SafeSubInt32(round, cs.Round))
	}

	// Setup new round
	// we don't fire newStep for this step,
	// but we fire an event, so update the round step first
	cs.updateRoundStep(round, cstypes.RoundStepNewRound)
	cs.Validators = validators
	if round == 0 {
		// We've already reset these upon new height,
		// and meanwhile we might have received a proposal
		// for round 0.
	} else {
		logger.Debug("resetting proposal info")
		cs.Proposal = nil
		cs.ProposalReceiveTime = time.Time{}
		cs.ProposalBlock = nil
		cs.ProposalBlockParts = nil
	}

	cs.Votes.SetRound(tmmath.SafeAddInt32(round, 1)) // also track next round (round+1) to allow round-skipping
	cs.TriggeredTimeoutPrecommit = false

	if err := cs.eventBus.PublishEventNewRound(cs.NewRoundEvent()); err != nil {
		cs.Logger.Error("failed publishing new round", "err", err)
	}

	cs.metrics.Rounds.Set(float64(round))

	// Wait for txs to be available in the mempool
	// before we enterPropose in round 0. If the last block changed the app hash,
	// we may need an empty "proof" block, and enterPropose immediately.
	waitForTxs := cs.config.WaitForTxs() && round == 0 && !cs.needProofBlock(height)
	if waitForTxs {
		if cs.config.CreateEmptyBlocksInterval > 0 {
			cs.scheduleTimeout(cs.config.CreateEmptyBlocksInterval, height, round,
				cstypes.RoundStepNewRound)
		}
		return
	}

	cs.enterPropose(height, round)
}

// needProofBlock returns true on the first height (so the genesis app hash is signed right away)
// and where the last block (height-1) caused the app hash to change
func (cs *State) needProofBlock(height int64) bool {
	if height == cs.state.InitialHeight {
		return true
	}

	lastBlockMeta := cs.blockStore.LoadBlockMeta(height - 1)
	if lastBlockMeta == nil {
		panic(fmt.Sprintf("needProofBlock: last block meta for height %d not found", height-1))
	}

	return !bytes.Equal(cs.state.AppHash, lastBlockMeta.Header.AppHash)
}

// Enter (CreateEmptyBlocks): from enterNewRound(height,round)
// Enter (CreateEmptyBlocks, CreateEmptyBlocksInterval > 0 ):
// 		after enterNewRound(height,round), after timeout of CreateEmptyBlocksInterval
// Enter (!CreateEmptyBlocks) : after enterNewRound(height,round), once txs are in the mempool
func (cs *State) enterPropose(height int64, round int32) {
	logger := cs.Logger.With("height", height, "round", round)

	if cs.Height != height || round < cs.Round || (cs.Round == round && cstypes.RoundStepPropose <= cs.Step) {
		logger.Debug(
			"entering propose step with invalid args",
			"current", fmt.Sprintf("%v/%v/%v", cs.Height, cs.Round, cs.Step),
		)
		return
	}

	// If this validator is the proposer of this round, and the previous block time is later than
	// our local clock time, wait to propose until our local clock time has passed the block time.
	if cs.privValidatorPubKey != nil && cs.isProposer(cs.privValidatorPubKey.Address()) {
		proposerWaitTime := proposerWaitTime(tmtime.DefaultSource{}, cs.state.LastBlockTime)
		if proposerWaitTime > 0 {
			cs.scheduleTimeout(proposerWaitTime, height, round, cstypes.RoundStepNewRound)
			return
		}
	}

	logger.Debug("entering propose step", "current", fmt.Sprintf("%v/%v/%v", cs.Height, cs.Round, cs.Step))

	defer func() {
		// Done enterPropose:
		cs.updateRoundStep(round, cstypes.RoundStepPropose)
		cs.newStep()

		// If we have the whole proposal + POL, then goto Prevote now.
		// else, we'll enterPrevote when the rest of the proposal is received (in AddProposalBlockPart),
		// or else after timeoutPropose
		if cs.isProposalComplete() {
			cs.enterPrevote(height, cs.Round)
		}
	}()

	// If we don't get the proposal and all block parts quick enough, enterPrevote
	cs.scheduleTimeout(cs.config.Propose(round), height, round, cstypes.RoundStepPropose)

	// Nothing more to do if we're not a validator
	if cs.privValidator == nil {
		logger.Debug("node is not a validator")
		return
	}

	if cs.privValidatorPubKey == nil {
		// If this node is a validator & proposer in the current round, it will
		// miss the opportunity to create a block.
		logger.Error("propose step; empty priv validator public key", "err", errPubKeyIsNotSet)
		return
	}

	addr := cs.privValidatorPubKey.Address()

	// if not a validator, we're done
	if !cs.Validators.HasAddress(addr) {
		logger.Debug("node is not a validator", "addr", addr, "vals", cs.Validators)
		return
	}

	logger.Debug("node is a validator")

	if cs.isProposer(addr) {
		logger.Debug(
			"propose step; our turn to propose",
			"proposer", addr,
		)

		cs.decideProposal(height, round)
	} else {
		logger.Debug(
			"propose step; not our turn to propose",
			"proposer", cs.Validators.GetProposer().Address,
		)
	}
}

func (cs *State) isProposer(address []byte) bool {
	return bytes.Equal(cs.Validators.GetProposer().Address, address)
}

func (cs *State) defaultDecideProposal(height int64, round int32) {
	var block *types.Block
	var blockParts *types.PartSet

	// Decide on block
	if cs.ValidBlock != nil {
		// If there is valid block, choose that.
		block, blockParts = cs.ValidBlock, cs.ValidBlockParts
	} else {
		// Create a new proposal block from state/txs from the mempool.
		block, blockParts = cs.createProposalBlock()
		if block == nil {
			return
		}
	}

	// Flush the WAL. Otherwise, we may not recompute the same proposal to sign,
	// and the privValidator will refuse to sign anything.
	if err := cs.wal.FlushAndSync(); err != nil {
		cs.Logger.Error("failed flushing WAL to disk")
	}

	// Make proposal
	propBlockID := types.BlockID{Hash: block.Hash(), PartSetHeader: blockParts.Header()}
	proposal := types.NewProposal(height, round, cs.ValidRound, propBlockID, block.Header.Time)
	p := proposal.ToProto()

	// wait the max amount we would wait for a proposal
	ctx, cancel := context.WithTimeout(context.TODO(), cs.config.TimeoutPropose)
	defer cancel()
	if err := cs.privValidator.SignProposal(ctx, cs.state.ChainID, p); err == nil {
		proposal.Signature = p.Signature

		// send proposal and block parts on internal msg queue
		cs.sendInternalMessage(msgInfo{&ProposalMessage{proposal}, ""})

		for i := 0; i < int(blockParts.Total()); i++ {
			part := blockParts.GetPart(i)
			cs.sendInternalMessage(msgInfo{&BlockPartMessage{cs.Height, cs.Round, part}, ""})
		}

		cs.Logger.Debug("signed proposal", "height", height, "round", round, "proposal", proposal)
	} else if !cs.replayMode {
		cs.Logger.Error("propose step; failed signing proposal", "height", height, "round", round, "err", err)
	}
}

// Returns true if the proposal block is complete &&
// (if POLRound was proposed, we have +2/3 prevotes from there).
func (cs *State) isProposalComplete() bool {
	if cs.Proposal == nil || cs.ProposalBlock == nil {
		return false
	}
	// we have the proposal. if there's a POLRound,
	// make sure we have the prevotes from it too
	if cs.Proposal.POLRound < 0 {
		return true
	}
	// if this is false the proposer is lying or we haven't received the POL yet
	return cs.Votes.Prevotes(cs.Proposal.POLRound).HasTwoThirdsMajority()

}

// Create the next block to propose and return it. Returns nil block upon error.
//
// We really only need to return the parts, but the block is returned for
// convenience so we can log the proposal block.
//
// NOTE: keep it side-effect free for clarity.
// CONTRACT: cs.privValidator is not nil.
func (cs *State) createProposalBlock() (block *types.Block, blockParts *types.PartSet) {
	if cs.privValidator == nil {
		panic("entered createProposalBlock with privValidator being nil")
	}

	var commit *types.Commit
	switch {
	case cs.Height == cs.state.InitialHeight:
		// We're creating a proposal for the first block.
		// The commit is empty, but not nil.
		commit = types.NewCommit(0, 0, types.BlockID{}, nil)

	case cs.LastCommit.HasTwoThirdsMajority():
		// Make the commit from LastCommit
		commit = cs.LastCommit.MakeCommit()

	default: // This shouldn't happen.
		cs.Logger.Error("propose step; cannot propose anything without commit for the previous block")
		return
	}

	if cs.privValidatorPubKey == nil {
		// If this node is a validator & proposer in the current round, it will
		// miss the opportunity to create a block.
		cs.Logger.Error("propose step; empty priv validator public key", "err", errPubKeyIsNotSet)
		return
	}

	proposerAddr := cs.privValidatorPubKey.Address()

	return cs.blockExec.CreateProposalBlock(cs.Height, cs.state, commit, proposerAddr)
}

// Enter: `timeoutPropose` after entering Propose.
// Enter: proposal block and POL is ready.
// If we received a valid proposal within this round and we are not locked on a block,
// we will prevote for block.
// Otherwise, if we receive a valid proposal that matches the block we are
// locked on or matches a block that received a POL in a round later than our
// locked round, prevote for the proposal, otherwise vote nil.
func (cs *State) enterPrevote(height int64, round int32) {
	logger := cs.Logger.With("height", height, "round", round)

	if cs.Height != height || round < cs.Round || (cs.Round == round && cstypes.RoundStepPrevote <= cs.Step) {
		logger.Debug(
			"entering prevote step with invalid args",
			"current", fmt.Sprintf("%v/%v/%v", cs.Height, cs.Round, cs.Step),
		)
		return
	}

	defer func() {
		// Done enterPrevote:
		cs.updateRoundStep(round, cstypes.RoundStepPrevote)
		cs.newStep()
	}()

	logger.Debug("entering prevote step", "current", fmt.Sprintf("%v/%v/%v", cs.Height, cs.Round, cs.Step))

	// Sign and broadcast vote as necessary
	cs.doPrevote(height, round)

	// Once `addVote` hits any +2/3 prevotes, we will go to PrevoteWait
	// (so we have more time to try and collect +2/3 prevotes for a single block)
}

func (cs *State) proposalIsTimely() bool {
	tp := types.TimingParams{
		Precision:    cs.state.ConsensusParams.Timing.Precision,
		MessageDelay: cs.state.ConsensusParams.Timing.MessageDelay,
	}

	return cs.Proposal.IsTimely(cs.ProposalReceiveTime, tp, cs.state.InitialHeight)
}

func (cs *State) defaultDoPrevote(height int64, round int32) {
	logger := cs.Logger.With("height", height, "round", round)

	// We did not receive a proposal within this round. (and thus executing this from a timeout)
	if cs.ProposalBlock == nil {
		logger.Debug("prevote step: ProposalBlock is nil")
		cs.signAddVote(tmproto.PrevoteType, nil, types.PartSetHeader{})
		return
	}

<<<<<<< HEAD
	if cs.Proposal == nil {
=======
	if cs.Proposal == nil || cs.ProposalBlock == nil {
>>>>>>> 9ade45d8
		logger.Debug("prevote step; did not receive proposal, prevoting nil")
		cs.signAddVote(tmproto.PrevoteType, nil, types.PartSetHeader{})
		return
	}

	if !cs.Proposal.Timestamp.Equal(cs.ProposalBlock.Header.Time) {
		logger.Debug("proposal timestamp not equal, prevoting nil")
		cs.signAddVote(tmproto.PrevoteType, nil, types.PartSetHeader{})
		return
	}

	// Validate proposal block
	err := cs.blockExec.ValidateBlock(cs.state, cs.ProposalBlock)
	if err != nil {
		// ProposalBlock is invalid, prevote nil.
		logger.Error("prevote step: ProposalBlock is invalid", "err", err)
		cs.signAddVote(tmproto.PrevoteType, nil, types.PartSetHeader{})
		return
	}

	/*
		22: upon <PROPOSAL, h_p, round_p, v, −1> from proposer(h_p, round_p) while step_p = propose do
		23: if valid(v) && (lockedRound_p = −1 || lockedValue_p = v) then
		24: broadcast <PREVOTE, h_p, round_p, id(v)>

		Here, cs.Proposal.POLRound corresponds to the -1 in the above algorithm rule.
		This means that the proposer is producing a new proposal that has not previously
		seen a 2/3 majority by the network.

		If we have already locked on a different value that is different from the proposed value,
		we prevote nil since we are locked on a different value. Otherwise, if we're not locked on a block
		or the proposal matches our locked block, we prevote the proposal.
	*/
	if cs.Proposal.POLRound == -1 {
		if cs.LockedRound == -1 {
			if !cs.proposalIsTimely() {
				logger.Debug("prevote step: ProposalBlock is not timely; prevoting nil")
				cs.signAddVote(tmproto.PrevoteType, nil, types.PartSetHeader{})
				return
			}
			logger.Debug("prevote step: ProposalBlock is valid and there is no locked block; prevoting the proposal")
			cs.signAddVote(tmproto.PrevoteType, cs.ProposalBlock.Hash(), cs.ProposalBlockParts.Header())
			return
		}
		if cs.ProposalBlock.HashesTo(cs.LockedBlock.Hash()) {
			logger.Debug("prevote step: ProposalBlock is valid and matches our locked block; prevoting the proposal")
			cs.signAddVote(tmproto.PrevoteType, cs.ProposalBlock.Hash(), cs.ProposalBlockParts.Header())
			return
		}
	}

	/*
		28: upon <PROPOSAL, h_p, round_p, v, v_r> from proposer(h_p, round_p) AND 2f + 1 <PREVOTE, h_p, v_r, id(v)> while
		step_p = propose && (v_r ≥ 0 && v_r < round_p) do
		29: if valid(v) && (lockedRound_p ≤ v_r || lockedValue_p = v) then
		30: broadcast <PREVOTE, h_p, round_p, id(v)>

		This rule is a bit confusing but breaks down as follows:

		If we see a proposal in the current round for value 'v' that lists its valid round as 'v_r'
		AND this validator saw a 2/3 majority of the voting power prevote 'v' in round 'v_r', then we will
		issue a prevote for 'v' in this round if 'v' is valid and either matches our locked value OR
		'v_r' is a round greater than or equal to our current locked round.

		'v_r' can be a round greater than to our current locked round if a 2/3 majority of
		the network prevoted a value in round 'v_r' but we did not lock on it, possibly because we
		missed the proposal in round 'v_r'.
	*/
	blockID, ok := cs.Votes.Prevotes(cs.Proposal.POLRound).TwoThirdsMajority()
	if ok && cs.ProposalBlock.HashesTo(blockID.Hash) && cs.Proposal.POLRound >= 0 && cs.Proposal.POLRound < cs.Round {
		if cs.LockedRound <= cs.Proposal.POLRound {
			logger.Debug("prevote step: ProposalBlock is valid and received a 2/3" +
				"majority in a round later than the locked round; prevoting the proposal")
			cs.signAddVote(tmproto.PrevoteType, cs.ProposalBlock.Hash(), cs.ProposalBlockParts.Header())
			return
		}
		if cs.ProposalBlock.HashesTo(cs.LockedBlock.Hash()) {
			logger.Debug("prevote step: ProposalBlock is valid and matches our locked block; prevoting the proposal")
			cs.signAddVote(tmproto.PrevoteType, cs.ProposalBlock.Hash(), cs.ProposalBlockParts.Header())
			return
		}
	}

	logger.Debug("prevote step: ProposalBlock is valid but was not our locked block or" +
		"did not receive a more recent majority; prevoting nil")
	cs.signAddVote(tmproto.PrevoteType, nil, types.PartSetHeader{})
}

// Enter: any +2/3 prevotes at next round.
func (cs *State) enterPrevoteWait(height int64, round int32) {
	logger := cs.Logger.With("height", height, "round", round)

	if cs.Height != height || round < cs.Round || (cs.Round == round && cstypes.RoundStepPrevoteWait <= cs.Step) {
		logger.Debug(
			"entering prevote wait step with invalid args",
			"current", fmt.Sprintf("%v/%v/%v", cs.Height, cs.Round, cs.Step),
		)
		return
	}

	if !cs.Votes.Prevotes(round).HasTwoThirdsAny() {
		panic(fmt.Sprintf(
			"entering prevote wait step (%v/%v), but prevotes does not have any +2/3 votes",
			height, round,
		))
	}

	logger.Debug("entering prevote wait step", "current", fmt.Sprintf("%v/%v/%v", cs.Height, cs.Round, cs.Step))

	defer func() {
		// Done enterPrevoteWait:
		cs.updateRoundStep(round, cstypes.RoundStepPrevoteWait)
		cs.newStep()
	}()

	// Wait for some more prevotes; enterPrecommit
	cs.scheduleTimeout(cs.config.Prevote(round), height, round, cstypes.RoundStepPrevoteWait)
}

// Enter: `timeoutPrevote` after any +2/3 prevotes.
// Enter: `timeoutPrecommit` after any +2/3 precommits.
// Enter: +2/3 precomits for block or nil.
// Lock & precommit the ProposalBlock if we have enough prevotes for it (a POL in this round)
// else, precommit nil otherwise.
func (cs *State) enterPrecommit(height int64, round int32) {
	logger := cs.Logger.With("height", height, "round", round)

	if cs.Height != height || round < cs.Round || (cs.Round == round && cstypes.RoundStepPrecommit <= cs.Step) {
		logger.Debug(
			"entering precommit step with invalid args",
			"current", fmt.Sprintf("%v/%v/%v", cs.Height, cs.Round, cs.Step),
		)
		return
	}

	logger.Debug("entering precommit step", "current", fmt.Sprintf("%v/%v/%v", cs.Height, cs.Round, cs.Step))

	defer func() {
		// Done enterPrecommit:
		cs.updateRoundStep(round, cstypes.RoundStepPrecommit)
		cs.newStep()
	}()

	// check for a polka
	blockID, ok := cs.Votes.Prevotes(round).TwoThirdsMajority()

	// If we don't have a polka, we must precommit nil.
	if !ok {
		if cs.LockedBlock != nil {
			logger.Debug("precommit step; no +2/3 prevotes during enterPrecommit while we are locked; precommitting nil")
		} else {
			logger.Debug("precommit step; no +2/3 prevotes during enterPrecommit; precommitting nil")
		}

		cs.signAddVote(tmproto.PrecommitType, nil, types.PartSetHeader{})
		return
	}

	// At this point +2/3 prevoted for a particular block or nil.
	if err := cs.eventBus.PublishEventPolka(cs.RoundStateEvent()); err != nil {
		logger.Error("failed publishing polka", "err", err)
	}

	// the latest POLRound should be this round.
	polRound, _ := cs.Votes.POLInfo()
	if polRound < round {
		panic(fmt.Sprintf("this POLRound should be %v but got %v", round, polRound))
	}

	// +2/3 prevoted nil. Precommit nil.
	if blockID.IsNil() {
		logger.Debug("precommit step; +2/3 prevoted for nil")
		cs.signAddVote(tmproto.PrecommitType, nil, types.PartSetHeader{})
		return
	}
	// At this point, +2/3 prevoted for a particular block.

	// If we never received a proposal for this block, we must precommit nil
<<<<<<< HEAD
	if cs.Proposal == nil {
=======
	if cs.Proposal == nil || cs.ProposalBlock == nil {
>>>>>>> 9ade45d8
		logger.Debug("precommit step; did not receive proposal, precommitting nil")
		cs.signAddVote(tmproto.PrecommitType, nil, types.PartSetHeader{})
		return
	}

	// If the proposal time does not match the block time, precommit nil.
	if !cs.Proposal.Timestamp.Equal(cs.ProposalBlock.Header.Time) {
		logger.Debug("proposal timestamp not equal, precommitting nil")
		cs.signAddVote(tmproto.PrecommitType, nil, types.PartSetHeader{})
		return
	}

	// If we're already locked on that block, precommit it, and update the LockedRound
	if cs.LockedBlock.HashesTo(blockID.Hash) {
		logger.Debug("precommit step; +2/3 prevoted locked block; relocking")
		cs.LockedRound = round

		if err := cs.eventBus.PublishEventRelock(cs.RoundStateEvent()); err != nil {
			logger.Error("failed publishing event relock", "err", err)
		}

		cs.signAddVote(tmproto.PrecommitType, blockID.Hash, blockID.PartSetHeader)
		return
	}

	// If greater than 2/3 of the voting power on the network prevoted for
	// the proposed block, update our locked block to this block and issue a
	// precommit vote for it.
	if cs.ProposalBlock.HashesTo(blockID.Hash) {
		logger.Debug("precommit step; +2/3 prevoted proposal block; locking", "hash", blockID.Hash)

		// Validate the block.
		if err := cs.blockExec.ValidateBlock(cs.state, cs.ProposalBlock); err != nil {
			panic(fmt.Sprintf("precommit step; +2/3 prevoted for an invalid block: %v", err))
		}

		cs.LockedRound = round
		cs.LockedBlock = cs.ProposalBlock
		cs.LockedBlockParts = cs.ProposalBlockParts

		if err := cs.eventBus.PublishEventLock(cs.RoundStateEvent()); err != nil {
			logger.Error("failed publishing event lock", "err", err)
		}

		cs.signAddVote(tmproto.PrecommitType, blockID.Hash, blockID.PartSetHeader)
		return
	}

	// There was a polka in this round for a block we don't have.
	// Fetch that block, and precommit nil.
	logger.Debug("precommit step; +2/3 prevotes for a block we do not have; voting nil", "block_id", blockID)

	if !cs.ProposalBlockParts.HasHeader(blockID.PartSetHeader) {
		cs.ProposalBlock = nil
		cs.ProposalBlockParts = types.NewPartSetFromHeader(blockID.PartSetHeader)
	}

	cs.signAddVote(tmproto.PrecommitType, nil, types.PartSetHeader{})
}

// Enter: any +2/3 precommits for next round.
func (cs *State) enterPrecommitWait(height int64, round int32) {
	logger := cs.Logger.With("height", height, "round", round)

	if cs.Height != height || round < cs.Round || (cs.Round == round && cs.TriggeredTimeoutPrecommit) {
		logger.Debug(
			"entering precommit wait step with invalid args",
			"triggered_timeout", cs.TriggeredTimeoutPrecommit,
			"current", fmt.Sprintf("%v/%v", cs.Height, cs.Round),
		)
		return
	}

	if !cs.Votes.Precommits(round).HasTwoThirdsAny() {
		panic(fmt.Sprintf(
			"entering precommit wait step (%v/%v), but precommits does not have any +2/3 votes",
			height, round,
		))
	}

	logger.Debug("entering precommit wait step", "current", fmt.Sprintf("%v/%v/%v", cs.Height, cs.Round, cs.Step))

	defer func() {
		// Done enterPrecommitWait:
		cs.TriggeredTimeoutPrecommit = true
		cs.newStep()
	}()

	// wait for some more precommits; enterNewRound
	cs.scheduleTimeout(cs.config.Precommit(round), height, round, cstypes.RoundStepPrecommitWait)
}

// Enter: +2/3 precommits for block
func (cs *State) enterCommit(height int64, commitRound int32) {
	logger := cs.Logger.With("height", height, "commit_round", commitRound)

	if cs.Height != height || cstypes.RoundStepCommit <= cs.Step {
		logger.Debug(
			"entering commit step with invalid args",
			"current", fmt.Sprintf("%v/%v/%v", cs.Height, cs.Round, cs.Step),
		)
		return
	}

	logger.Debug("entering commit step", "current", fmt.Sprintf("%v/%v/%v", cs.Height, cs.Round, cs.Step))

	defer func() {
		// Done enterCommit:
		// keep cs.Round the same, commitRound points to the right Precommits set.
		cs.updateRoundStep(cs.Round, cstypes.RoundStepCommit)
		cs.CommitRound = commitRound
		cs.CommitTime = tmtime.Now()
		cs.newStep()

		// Maybe finalize immediately.
		cs.tryFinalizeCommit(height)
	}()

	blockID, ok := cs.Votes.Precommits(commitRound).TwoThirdsMajority()
	if !ok {
		panic("RunActionCommit() expects +2/3 precommits")
	}

	// The Locked* fields no longer matter.
	// Move them over to ProposalBlock if they match the commit hash,
	// otherwise they'll be cleared in updateToState.
	if cs.LockedBlock.HashesTo(blockID.Hash) {
		logger.Debug("commit is for a locked block; set ProposalBlock=LockedBlock", "block_hash", blockID.Hash)
		cs.ProposalBlock = cs.LockedBlock
		cs.ProposalBlockParts = cs.LockedBlockParts
	}

	// If we don't have the block being committed, set up to get it.
	if !cs.ProposalBlock.HashesTo(blockID.Hash) {
		if !cs.ProposalBlockParts.HasHeader(blockID.PartSetHeader) {
			logger.Info(
				"commit is for a block we do not know about; set ProposalBlock=nil",
				"proposal", cs.ProposalBlock.Hash(),
				"commit", blockID.Hash,
			)

			// We're getting the wrong block.
			// Set up ProposalBlockParts and keep waiting.
			cs.ProposalBlock = nil
			cs.ProposalBlockParts = types.NewPartSetFromHeader(blockID.PartSetHeader)

			if err := cs.eventBus.PublishEventValidBlock(cs.RoundStateEvent()); err != nil {
				logger.Error("failed publishing valid block", "err", err)
			}

			cs.evsw.FireEvent(types.EventValidBlockValue, &cs.RoundState)
		}
	}
}

// If we have the block AND +2/3 commits for it, finalize.
func (cs *State) tryFinalizeCommit(height int64) {
	logger := cs.Logger.With("height", height)

	if cs.Height != height {
		panic(fmt.Sprintf("tryFinalizeCommit() cs.Height: %v vs height: %v", cs.Height, height))
	}

	blockID, ok := cs.Votes.Precommits(cs.CommitRound).TwoThirdsMajority()
	if !ok || blockID.IsNil() {
		logger.Error("failed attempt to finalize commit; there was no +2/3 majority or +2/3 was for nil")
		return
	}

	if !cs.ProposalBlock.HashesTo(blockID.Hash) {
		// TODO: this happens every time if we're not a validator (ugly logs)
		// TODO: ^^ wait, why does it matter that we're a validator?
		logger.Debug(
			"failed attempt to finalize commit; we do not have the commit block",
			"proposal_block", cs.ProposalBlock.Hash(),
			"commit_block", blockID.Hash,
		)
		return
	}

	cs.finalizeCommit(height)
}

// Increment height and goto cstypes.RoundStepNewHeight
func (cs *State) finalizeCommit(height int64) {
	logger := cs.Logger.With("height", height)

	if cs.Height != height || cs.Step != cstypes.RoundStepCommit {
		logger.Debug(
			"entering finalize commit step",
			"current", fmt.Sprintf("%v/%v/%v", cs.Height, cs.Round, cs.Step),
		)
		return
	}

	blockID, ok := cs.Votes.Precommits(cs.CommitRound).TwoThirdsMajority()
	block, blockParts := cs.ProposalBlock, cs.ProposalBlockParts

	if !ok {
		panic("cannot finalize commit; commit does not have 2/3 majority")
	}
	if !blockParts.HasHeader(blockID.PartSetHeader) {
		panic("expected ProposalBlockParts header to be commit header")
	}
	if !block.HashesTo(blockID.Hash) {
		panic("cannot finalize commit; proposal block does not hash to commit hash")
	}

	if err := cs.blockExec.ValidateBlock(cs.state, block); err != nil {
		panic(fmt.Errorf("+2/3 committed an invalid block: %w", err))
	}

	logger.Info(
		"finalizing commit of block",
		"hash", block.Hash(),
		"root", block.AppHash,
		"num_txs", len(block.Txs),
	)
	logger.Debug(fmt.Sprintf("%v", block))

	fail.Fail() // XXX

	// Save to blockStore.
	if cs.blockStore.Height() < block.Height {
		// NOTE: the seenCommit is local justification to commit this block,
		// but may differ from the LastCommit included in the next block
		precommits := cs.Votes.Precommits(cs.CommitRound)
		seenCommit := precommits.MakeCommit()
		cs.blockStore.SaveBlock(block, blockParts, seenCommit)
	} else {
		// Happens during replay if we already saved the block but didn't commit
		logger.Debug("calling finalizeCommit on already stored block", "height", block.Height)
	}

	fail.Fail() // XXX

	// Write EndHeightMessage{} for this height, implying that the blockstore
	// has saved the block.
	//
	// If we crash before writing this EndHeightMessage{}, we will recover by
	// running ApplyBlock during the ABCI handshake when we restart.  If we
	// didn't save the block to the blockstore before writing
	// EndHeightMessage{}, we'd have to change WAL replay -- currently it
	// complains about replaying for heights where an #ENDHEIGHT entry already
	// exists.
	//
	// Either way, the State should not be resumed until we
	// successfully call ApplyBlock (ie. later here, or in Handshake after
	// restart).
	endMsg := EndHeightMessage{height}
	if err := cs.wal.WriteSync(endMsg); err != nil { // NOTE: fsync
		panic(fmt.Sprintf(
			"failed to write %v msg to consensus WAL due to %v; check your file system and restart the node",
			endMsg, err,
		))
	}

	fail.Fail() // XXX

	// Create a copy of the state for staging and an event cache for txs.
	stateCopy := cs.state.Copy()

	// Execute and commit the block, update and save the state, and update the mempool.
	// NOTE The block.AppHash wont reflect these txs until the next block.
	stateCopy, err := cs.blockExec.ApplyBlock(
		stateCopy,
		types.BlockID{
			Hash:          block.Hash(),
			PartSetHeader: blockParts.Header(),
		},
		block,
	)
	if err != nil {
		logger.Error("failed to apply block", "err", err)
		return
	}

	fail.Fail() // XXX

	// must be called before we update state
	cs.RecordMetrics(height, block)

	// NewHeightStep!
	cs.updateToState(stateCopy)

	fail.Fail() // XXX

	// Private validator might have changed it's key pair => refetch pubkey.
	if err := cs.updatePrivValidatorPubKey(); err != nil {
		logger.Error("failed to get private validator pubkey", "err", err)
	}

	// cs.StartTime is already set.
	// Schedule Round0 to start soon.
	cs.scheduleRound0(&cs.RoundState)

	// By here,
	// * cs.Height has been increment to height+1
	// * cs.Step is now cstypes.RoundStepNewHeight
	// * cs.StartTime is set to when we will start round0.
}

func (cs *State) RecordMetrics(height int64, block *types.Block) {
	cs.metrics.Validators.Set(float64(cs.Validators.Size()))
	cs.metrics.ValidatorsPower.Set(float64(cs.Validators.TotalVotingPower()))

	var (
		missingValidators      int
		missingValidatorsPower int64
	)
	// height=0 -> MissingValidators and MissingValidatorsPower are both 0.
	// Remember that the first LastCommit is intentionally empty, so it's not
	// fair to increment missing validators number.
	if height > cs.state.InitialHeight {
		// Sanity check that commit size matches validator set size - only applies
		// after first block.
		var (
			commitSize = block.LastCommit.Size()
			valSetLen  = len(cs.LastValidators.Validators)
			address    types.Address
		)
		if commitSize != valSetLen {
			cs.Logger.Error(fmt.Sprintf("commit size (%d) doesn't match valset length (%d) at height %d\n\n%v\n\n%v",
				commitSize, valSetLen, block.Height, block.LastCommit.Signatures, cs.LastValidators.Validators))
			return
		}

		if cs.privValidator != nil {
			if cs.privValidatorPubKey == nil {
				// Metrics won't be updated, but it's not critical.
				cs.Logger.Error(fmt.Sprintf("recordMetrics: %v", errPubKeyIsNotSet))
			} else {
				address = cs.privValidatorPubKey.Address()
			}
		}

		for i, val := range cs.LastValidators.Validators {
			commitSig := block.LastCommit.Signatures[i]
			if commitSig.Absent() {
				missingValidators++
				missingValidatorsPower += val.VotingPower
			}

			if bytes.Equal(val.Address, address) {
				label := []string{
					"validator_address", val.Address.String(),
				}
				cs.metrics.ValidatorPower.With(label...).Set(float64(val.VotingPower))
				if commitSig.ForBlock() {
					cs.metrics.ValidatorLastSignedHeight.With(label...).Set(float64(height))
				} else {
					cs.metrics.ValidatorMissedBlocks.With(label...).Add(float64(1))
				}
			}

		}
	}
	cs.metrics.MissingValidators.Set(float64(missingValidators))
	cs.metrics.MissingValidatorsPower.Set(float64(missingValidatorsPower))

	// NOTE: byzantine validators power and count is only for consensus evidence i.e. duplicate vote
	var (
		byzantineValidatorsPower int64
		byzantineValidatorsCount int64
	)

	for _, ev := range block.Evidence.Evidence {
		if dve, ok := ev.(*types.DuplicateVoteEvidence); ok {
			if _, val := cs.Validators.GetByAddress(dve.VoteA.ValidatorAddress); val != nil {
				byzantineValidatorsCount++
				byzantineValidatorsPower += val.VotingPower
			}
		}
	}
	cs.metrics.ByzantineValidators.Set(float64(byzantineValidatorsCount))
	cs.metrics.ByzantineValidatorsPower.Set(float64(byzantineValidatorsPower))

	if height > 1 {
		lastBlockMeta := cs.blockStore.LoadBlockMeta(height - 1)
		if lastBlockMeta != nil {
			cs.metrics.BlockIntervalSeconds.Observe(
				block.Time.Sub(lastBlockMeta.Header.Time).Seconds(),
			)
		}
	}

	cs.metrics.NumTxs.Set(float64(len(block.Data.Txs)))
	cs.metrics.TotalTxs.Add(float64(len(block.Data.Txs)))
	cs.metrics.BlockSizeBytes.Observe(float64(block.Size()))
	cs.metrics.CommittedHeight.Set(float64(block.Height))
}

//-----------------------------------------------------------------------------

func (cs *State) defaultSetProposal(proposal *types.Proposal) error {
	recvTime := tmtime.Now()

	// Already have one
	// TODO: possibly catch double proposals
	if cs.Proposal != nil || proposal == nil {
		return nil
	}

	// Does not apply
	if proposal.Height != cs.Height || proposal.Round != cs.Round {
		return nil
	}

	// Verify POLRound, which must be -1 or in range [0, proposal.Round).
	if proposal.POLRound < -1 ||
		(proposal.POLRound >= 0 && proposal.POLRound >= proposal.Round) {
		return ErrInvalidProposalPOLRound
	}

	p := proposal.ToProto()
	// Verify signature
	if !cs.Validators.GetProposer().PubKey.VerifySignature(
		types.ProposalSignBytes(cs.state.ChainID, p), proposal.Signature,
	) {
		return ErrInvalidProposalSignature
	}

	proposal.Signature = p.Signature
	cs.Proposal = proposal
	cs.ProposalReceiveTime = recvTime
	// We don't update cs.ProposalBlockParts if it is already set.
	// This happens if we're already in cstypes.RoundStepCommit or if there is a valid block in the current round.
	// TODO: We can check if Proposal is for a different block as this is a sign of misbehavior!
	if cs.ProposalBlockParts == nil {
		cs.ProposalBlockParts = types.NewPartSetFromHeader(proposal.BlockID.PartSetHeader)
	}

	cs.Logger.Info("received proposal", "proposal", proposal)
	return nil
}

// NOTE: block is not necessarily valid.
// Asynchronously triggers either enterPrevote (before we timeout of propose) or tryFinalizeCommit,
// once we have the full block.
func (cs *State) addProposalBlockPart(msg *BlockPartMessage, peerID types.NodeID) (added bool, err error) {
	height, round, part := msg.Height, msg.Round, msg.Part

	// Blocks might be reused, so round mismatch is OK
	if cs.Height != height {
		cs.Logger.Debug("received block part from wrong height", "height", height, "round", round)
		return false, nil
	}

	// We're not expecting a block part.
	if cs.ProposalBlockParts == nil {
		// NOTE: this can happen when we've gone to a higher round and
		// then receive parts from the previous round - not necessarily a bad peer.
		cs.Logger.Debug(
			"received a block part when we are not expecting any",
			"height", height,
			"round", round,
			"index", part.Index,
			"peer", peerID,
		)
		return false, nil
	}

	added, err = cs.ProposalBlockParts.AddPart(part)
	if err != nil {
		return added, err
	}
	if cs.ProposalBlockParts.ByteSize() > cs.state.ConsensusParams.Block.MaxBytes {
		return added, fmt.Errorf("total size of proposal block parts exceeds maximum block bytes (%d > %d)",
			cs.ProposalBlockParts.ByteSize(), cs.state.ConsensusParams.Block.MaxBytes,
		)
	}
	if added && cs.ProposalBlockParts.IsComplete() {
		bz, err := io.ReadAll(cs.ProposalBlockParts.GetReader())
		if err != nil {
			return added, err
		}

		var pbb = new(tmproto.Block)
		err = proto.Unmarshal(bz, pbb)
		if err != nil {
			return added, err
		}

		block, err := types.BlockFromProto(pbb)
		if err != nil {
			return added, err
		}

		cs.ProposalBlock = block

		// NOTE: it's possible to receive complete proposal blocks for future rounds without having the proposal
		cs.Logger.Info("received complete proposal block", "height", cs.ProposalBlock.Height, "hash", cs.ProposalBlock.Hash())

		if err := cs.eventBus.PublishEventCompleteProposal(cs.CompleteProposalEvent()); err != nil {
			cs.Logger.Error("failed publishing event complete proposal", "err", err)
		}

		// Update Valid* if we can.
		prevotes := cs.Votes.Prevotes(cs.Round)
		blockID, hasTwoThirds := prevotes.TwoThirdsMajority()
		if hasTwoThirds && !blockID.IsNil() && (cs.ValidRound < cs.Round) {
			if cs.ProposalBlock.HashesTo(blockID.Hash) {
				cs.Logger.Debug(
					"updating valid block to new proposal block",
					"valid_round", cs.Round,
					"valid_block_hash", cs.ProposalBlock.Hash(),
				)

				cs.ValidRound = cs.Round
				cs.ValidBlock = cs.ProposalBlock
				cs.ValidBlockParts = cs.ProposalBlockParts
			}
			// TODO: In case there is +2/3 majority in Prevotes set for some
			// block and cs.ProposalBlock contains different block, either
			// proposer is faulty or voting power of faulty processes is more
			// than 1/3. We should trigger in the future accountability
			// procedure at this point.
		}

		if cs.Step <= cstypes.RoundStepPropose && cs.isProposalComplete() {
			// Move onto the next step
			cs.enterPrevote(height, cs.Round)
			if hasTwoThirds { // this is optimisation as this will be triggered when prevote is added
				cs.enterPrecommit(height, cs.Round)
			}
		} else if cs.Step == cstypes.RoundStepCommit {
			// If we're waiting on the proposal block...
			cs.tryFinalizeCommit(height)
		}

		return added, nil
	}

	return added, nil
}

// Attempt to add the vote. if its a duplicate signature, dupeout the validator
func (cs *State) tryAddVote(vote *types.Vote, peerID types.NodeID) (bool, error) {
	added, err := cs.addVote(vote, peerID)
	if err != nil {
		// If the vote height is off, we'll just ignore it,
		// But if it's a conflicting sig, add it to the cs.evpool.
		// If it's otherwise invalid, punish peer.
		// nolint: gocritic
		if voteErr, ok := err.(*types.ErrVoteConflictingVotes); ok {
			if cs.privValidatorPubKey == nil {
				return false, errPubKeyIsNotSet
			}

			if bytes.Equal(vote.ValidatorAddress, cs.privValidatorPubKey.Address()) {
				cs.Logger.Error(
					"found conflicting vote from ourselves; did you unsafe_reset a validator?",
					"height", vote.Height,
					"round", vote.Round,
					"type", vote.Type,
				)

				return added, err
			}

			// report conflicting votes to the evidence pool
			cs.evpool.ReportConflictingVotes(voteErr.VoteA, voteErr.VoteB)
			cs.Logger.Debug(
				"found and sent conflicting votes to the evidence pool",
				"vote_a", voteErr.VoteA,
				"vote_b", voteErr.VoteB,
			)

			return added, err
		} else if errors.Is(err, types.ErrVoteNonDeterministicSignature) {
			cs.Logger.Debug("vote has non-deterministic signature", "err", err)
		} else {
			// Either
			// 1) bad peer OR
			// 2) not a bad peer? this can also err sometimes with "Unexpected step" OR
			// 3) tmkms use with multiple validators connecting to a single tmkms instance
			// 		(https://github.com/tendermint/tendermint/issues/3839).
			cs.Logger.Info("failed attempting to add vote", "err", err)
			return added, ErrAddingVote
		}
	}

	return added, nil
}

func (cs *State) addVote(vote *types.Vote, peerID types.NodeID) (added bool, err error) {
	cs.Logger.Debug(
		"adding vote",
		"vote_height", vote.Height,
		"vote_type", vote.Type,
		"val_index", vote.ValidatorIndex,
		"cs_height", cs.Height,
	)

	// A precommit for the previous height?
	// These come in while we wait timeoutCommit
	if vote.Height+1 == cs.Height && vote.Type == tmproto.PrecommitType {
		if cs.Step != cstypes.RoundStepNewHeight {
			// Late precommit at prior height is ignored
			cs.Logger.Debug("precommit vote came in after commit timeout and has been ignored", "vote", vote)
			return
		}

		added, err = cs.LastCommit.AddVote(vote)
		if !added {
			return
		}

		cs.Logger.Debug("added vote to last precommits", "last_commit", cs.LastCommit.StringShort())
		if err := cs.eventBus.PublishEventVote(types.EventDataVote{Vote: vote}); err != nil {
			return added, err
		}

		cs.evsw.FireEvent(types.EventVoteValue, vote)

		// if we can skip timeoutCommit and have all the votes now,
		if cs.config.SkipTimeoutCommit && cs.LastCommit.HasAll() {
			// go straight to new round (skip timeout commit)
			// cs.scheduleTimeout(time.Duration(0), cs.Height, 0, cstypes.RoundStepNewHeight)
			cs.enterNewRound(cs.Height, 0)
		}

		return
	}

	// Height mismatch is ignored.
	// Not necessarily a bad peer, but not favorable behavior.
	if vote.Height != cs.Height {
		cs.Logger.Debug("vote ignored and not added", "vote_height", vote.Height, "cs_height", cs.Height, "peer", peerID)
		return
	}

	height := cs.Height
	added, err = cs.Votes.AddVote(vote, peerID)
	if !added {
		// Either duplicate, or error upon cs.Votes.AddByIndex()
		return
	}

	if err := cs.eventBus.PublishEventVote(types.EventDataVote{Vote: vote}); err != nil {
		return added, err
	}
	cs.evsw.FireEvent(types.EventVoteValue, vote)

	switch vote.Type {
	case tmproto.PrevoteType:
		prevotes := cs.Votes.Prevotes(vote.Round)
		cs.Logger.Debug("added vote to prevote", "vote", vote, "prevotes", prevotes.StringShort())

		// Check to see if >2/3 of the voting power on the network voted for any non-nil block.
		if blockID, ok := prevotes.TwoThirdsMajority(); ok && !blockID.IsNil() {
			// Greater than 2/3 of the voting power on the network voted for some
			// non-nil block

			// Update Valid* if we can.
			if cs.ValidRound < vote.Round && vote.Round == cs.Round {
				if cs.ProposalBlock.HashesTo(blockID.Hash) {
					cs.Logger.Debug("updating valid block because of POL", "valid_round", cs.ValidRound, "pol_round", vote.Round)
					cs.ValidRound = vote.Round
					cs.ValidBlock = cs.ProposalBlock
					cs.ValidBlockParts = cs.ProposalBlockParts
				} else {
					cs.Logger.Debug(
						"valid block we do not know about; set ProposalBlock=nil",
						"proposal", cs.ProposalBlock.Hash(),
						"block_id", blockID.Hash,
					)

					// we're getting the wrong block
					cs.ProposalBlock = nil
				}

				if !cs.ProposalBlockParts.HasHeader(blockID.PartSetHeader) {
					cs.ProposalBlockParts = types.NewPartSetFromHeader(blockID.PartSetHeader)
				}

				cs.evsw.FireEvent(types.EventValidBlockValue, &cs.RoundState)
				if err := cs.eventBus.PublishEventValidBlock(cs.RoundStateEvent()); err != nil {
					return added, err
				}
			}
		}

		// If +2/3 prevotes for *anything* for future round:
		switch {
		case cs.Round < vote.Round && prevotes.HasTwoThirdsAny():
			// Round-skip if there is any 2/3+ of votes ahead of us
			cs.enterNewRound(height, vote.Round)

		case cs.Round == vote.Round && cstypes.RoundStepPrevote <= cs.Step: // current round
			blockID, ok := prevotes.TwoThirdsMajority()
			if ok && (cs.isProposalComplete() || blockID.IsNil()) {
				cs.enterPrecommit(height, vote.Round)
			} else if prevotes.HasTwoThirdsAny() {
				cs.enterPrevoteWait(height, vote.Round)
			}

		case cs.Proposal != nil && 0 <= cs.Proposal.POLRound && cs.Proposal.POLRound == vote.Round:
			// If the proposal is now complete, enter prevote of cs.Round.
			if cs.isProposalComplete() {
				cs.enterPrevote(height, cs.Round)
			}
		}

	case tmproto.PrecommitType:
		precommits := cs.Votes.Precommits(vote.Round)
		cs.Logger.Debug("added vote to precommit",
			"height", vote.Height,
			"round", vote.Round,
			"validator", vote.ValidatorAddress.String(),
			"vote_timestamp", vote.Timestamp,
			"data", precommits.LogString())

		blockID, ok := precommits.TwoThirdsMajority()
		if ok {
			// Executed as TwoThirdsMajority could be from a higher round
			cs.enterNewRound(height, vote.Round)
			cs.enterPrecommit(height, vote.Round)

			if !blockID.IsNil() {
				cs.enterCommit(height, vote.Round)
				if cs.config.SkipTimeoutCommit && precommits.HasAll() {
					cs.enterNewRound(cs.Height, 0)
				}
			} else {
				cs.enterPrecommitWait(height, vote.Round)
			}
		} else if cs.Round <= vote.Round && precommits.HasTwoThirdsAny() {
			cs.enterNewRound(height, vote.Round)
			cs.enterPrecommitWait(height, vote.Round)
		}

	default:
		panic(fmt.Sprintf("unexpected vote type %v", vote.Type))
	}

	return added, err
}

// CONTRACT: cs.privValidator is not nil.
func (cs *State) signVote(
	msgType tmproto.SignedMsgType,
	hash []byte,
	header types.PartSetHeader,
) (*types.Vote, error) {
	// Flush the WAL. Otherwise, we may not recompute the same vote to sign,
	// and the privValidator will refuse to sign anything.
	if err := cs.wal.FlushAndSync(); err != nil {
		return nil, err
	}

	if cs.privValidatorPubKey == nil {
		return nil, errPubKeyIsNotSet
	}

	addr := cs.privValidatorPubKey.Address()
	valIdx, _ := cs.Validators.GetByAddress(addr)

	vote := &types.Vote{
		ValidatorAddress: addr,
		ValidatorIndex:   valIdx,
		Height:           cs.Height,
		Round:            cs.Round,
		Timestamp:        cs.voteTime(),
		Type:             msgType,
		BlockID:          types.BlockID{Hash: hash, PartSetHeader: header},
	}

	v := vote.ToProto()

	// If the signedMessageType is for precommit,
	// use our local precommit Timeout as the max wait time for getting a singed commit. The same goes for prevote.
	var timeout time.Duration

	switch msgType {
	case tmproto.PrecommitType:
		timeout = cs.config.TimeoutPrecommit
	case tmproto.PrevoteType:
		timeout = cs.config.TimeoutPrevote
	default:
		timeout = time.Second
	}

	ctx, cancel := context.WithTimeout(context.TODO(), timeout)
	defer cancel()

	err := cs.privValidator.SignVote(ctx, cs.state.ChainID, v)
	vote.Signature = v.Signature
	vote.Timestamp = v.Timestamp

	return vote, err
}

// voteTime ensures monotonicity of the time a validator votes on.
// It ensures that for a prior block with a BFT-timestamp of T,
// any vote from this validator will have time at least time T + 1ms.
// This is needed, as monotonicity of time is a guarantee that BFT time provides.
func (cs *State) voteTime() time.Time {
	now := tmtime.Now()
	minVoteTime := now
	// Minimum time increment between blocks
	const timeIota = time.Millisecond
	// TODO: We should remove next line in case we don't vote for v in case cs.ProposalBlock == nil,
	// even if cs.LockedBlock != nil. See https://docs.tendermint.com/master/spec/.
	if cs.LockedBlock != nil {
		// See the BFT time spec https://docs.tendermint.com/master/spec/consensus/bft-time.html
		minVoteTime = cs.LockedBlock.Time.Add(timeIota)
	} else if cs.ProposalBlock != nil {
		minVoteTime = cs.ProposalBlock.Time.Add(timeIota)
	}

	if now.After(minVoteTime) {
		return now
	}
	return minVoteTime
}

// sign the vote and publish on internalMsgQueue
func (cs *State) signAddVote(msgType tmproto.SignedMsgType, hash []byte, header types.PartSetHeader) *types.Vote {
	if cs.privValidator == nil { // the node does not have a key
		return nil
	}

	if cs.privValidatorPubKey == nil {
		// Vote won't be signed, but it's not critical.
		cs.Logger.Error(fmt.Sprintf("signAddVote: %v", errPubKeyIsNotSet))
		return nil
	}

	// If the node not in the validator set, do nothing.
	if !cs.Validators.HasAddress(cs.privValidatorPubKey.Address()) {
		return nil
	}

	// TODO: pass pubKey to signVote
	vote, err := cs.signVote(msgType, hash, header)
	if err == nil {
		cs.sendInternalMessage(msgInfo{&VoteMessage{vote}, ""})
		cs.Logger.Debug("signed and pushed vote", "height", cs.Height, "round", cs.Round, "vote", vote)
		return vote
	}

	cs.Logger.Error("failed signing vote", "height", cs.Height, "round", cs.Round, "vote", vote, "err", err)
	return nil
}

// updatePrivValidatorPubKey get's the private validator public key and
// memoizes it. This func returns an error if the private validator is not
// responding or responds with an error.
func (cs *State) updatePrivValidatorPubKey() error {
	if cs.privValidator == nil {
		return nil
	}

	var timeout time.Duration
	if cs.config.TimeoutPrecommit > cs.config.TimeoutPrevote {
		timeout = cs.config.TimeoutPrecommit
	} else {
		timeout = cs.config.TimeoutPrevote
	}

	// no GetPubKey retry beyond the proposal/voting in RetrySignerClient
	if cs.Step >= cstypes.RoundStepPrecommit && cs.privValidatorType == types.RetrySignerClient {
		timeout = 0
	}

	// set context timeout depending on the configuration and the State step,
	// this helps in avoiding blocking of the remote signer connection.
	ctx, cancel := context.WithTimeout(context.TODO(), timeout)
	defer cancel()
	pubKey, err := cs.privValidator.GetPubKey(ctx)
	if err != nil {
		return err
	}
	cs.privValidatorPubKey = pubKey
	return nil
}

// look back to check existence of the node's consensus votes before joining consensus
func (cs *State) checkDoubleSigningRisk(height int64) error {
	if cs.privValidator != nil && cs.privValidatorPubKey != nil && cs.config.DoubleSignCheckHeight > 0 && height > 0 {
		valAddr := cs.privValidatorPubKey.Address()
		doubleSignCheckHeight := cs.config.DoubleSignCheckHeight
		if doubleSignCheckHeight > height {
			doubleSignCheckHeight = height
		}

		for i := int64(1); i < doubleSignCheckHeight; i++ {
			lastCommit := cs.LoadCommit(height - i)
			if lastCommit != nil {
				for sigIdx, s := range lastCommit.Signatures {
					if s.BlockIDFlag == types.BlockIDFlagCommit && bytes.Equal(s.ValidatorAddress, valAddr) {
						cs.Logger.Info("found signature from the same key", "sig", s, "idx", sigIdx, "height", height-i)
						return ErrSignatureFoundInPastBlocks
					}
				}
			}
		}
	}

	return nil
}

//---------------------------------------------------------

func CompareHRS(h1 int64, r1 int32, s1 cstypes.RoundStepType, h2 int64, r2 int32, s2 cstypes.RoundStepType) int {
	if h1 < h2 {
		return -1
	} else if h1 > h2 {
		return 1
	}
	if r1 < r2 {
		return -1
	} else if r1 > r2 {
		return 1
	}
	if s1 < s2 {
		return -1
	} else if s1 > s2 {
		return 1
	}
	return 0
}

// repairWalFile decodes messages from src (until the decoder errors) and
// writes them to dst.
func repairWalFile(src, dst string) error {
	in, err := os.Open(src)
	if err != nil {
		return err
	}
	defer in.Close()

	out, err := os.Create(dst)
	if err != nil {
		return err
	}
	defer out.Close()

	var (
		dec = NewWALDecoder(in)
		enc = NewWALEncoder(out)
	)

	// best-case repair (until first error is encountered)
	for {
		msg, err := dec.Decode()
		if err != nil {
			break
		}

		err = enc.Encode(msg)
		if err != nil {
			return fmt.Errorf("failed to encode msg: %w", err)
		}
	}

	return nil
}

// proposerWaitTime determines how long the proposer should wait to propose its next block.
// If the result is zero, a block can be proposed immediately.
//
// Block times must be monotonically increasing, so if the block time of the previous
// block is larger than the proposer's current time, then the proposer will sleep
// until its local clock exceeds the previous block time.
func proposerWaitTime(lt tmtime.Source, bt time.Time) time.Duration {
	t := lt.Now()
	if bt.After(t) {
		return bt.Sub(t)
	}
	return 0
}<|MERGE_RESOLUTION|>--- conflicted
+++ resolved
@@ -1327,23 +1327,19 @@
 
 	// We did not receive a proposal within this round. (and thus executing this from a timeout)
 	if cs.ProposalBlock == nil {
-		logger.Debug("prevote step: ProposalBlock is nil")
+		logger.Debug("prevote step: ProposalBlock is nil; prevoting nil")
 		cs.signAddVote(tmproto.PrevoteType, nil, types.PartSetHeader{})
 		return
 	}
 
-<<<<<<< HEAD
 	if cs.Proposal == nil {
-=======
-	if cs.Proposal == nil || cs.ProposalBlock == nil {
->>>>>>> 9ade45d8
-		logger.Debug("prevote step; did not receive proposal, prevoting nil")
+		logger.Debug("prevote step: did not receive proposal; prevoting nil")
 		cs.signAddVote(tmproto.PrevoteType, nil, types.PartSetHeader{})
 		return
 	}
 
 	if !cs.Proposal.Timestamp.Equal(cs.ProposalBlock.Header.Time) {
-		logger.Debug("proposal timestamp not equal, prevoting nil")
+		logger.Debug("prevote step: proposal timestamp not equal; prevoting nil")
 		cs.signAddVote(tmproto.PrevoteType, nil, types.PartSetHeader{})
 		return
 	}
@@ -1352,7 +1348,7 @@
 	err := cs.blockExec.ValidateBlock(cs.state, cs.ProposalBlock)
 	if err != nil {
 		// ProposalBlock is invalid, prevote nil.
-		logger.Error("prevote step: ProposalBlock is invalid", "err", err)
+		logger.Error("prevote step: ProposalBlock is invalid; prevoting nil", "err", err)
 		cs.signAddVote(tmproto.PrevoteType, nil, types.PartSetHeader{})
 		return
 	}
@@ -1508,18 +1504,14 @@
 
 	// +2/3 prevoted nil. Precommit nil.
 	if blockID.IsNil() {
-		logger.Debug("precommit step; +2/3 prevoted for nil")
+		logger.Debug("precommit step: +2/3 prevoted for nil; precommitting nil")
 		cs.signAddVote(tmproto.PrecommitType, nil, types.PartSetHeader{})
 		return
 	}
 	// At this point, +2/3 prevoted for a particular block.
 
 	// If we never received a proposal for this block, we must precommit nil
-<<<<<<< HEAD
-	if cs.Proposal == nil {
-=======
 	if cs.Proposal == nil || cs.ProposalBlock == nil {
->>>>>>> 9ade45d8
 		logger.Debug("precommit step; did not receive proposal, precommitting nil")
 		cs.signAddVote(tmproto.PrecommitType, nil, types.PartSetHeader{})
 		return
@@ -1527,18 +1519,18 @@
 
 	// If the proposal time does not match the block time, precommit nil.
 	if !cs.Proposal.Timestamp.Equal(cs.ProposalBlock.Header.Time) {
-		logger.Debug("proposal timestamp not equal, precommitting nil")
+		logger.Debug("precommit step: proposal timestamp not equal; precommitting nil")
 		cs.signAddVote(tmproto.PrecommitType, nil, types.PartSetHeader{})
 		return
 	}
 
 	// If we're already locked on that block, precommit it, and update the LockedRound
 	if cs.LockedBlock.HashesTo(blockID.Hash) {
-		logger.Debug("precommit step; +2/3 prevoted locked block; relocking")
+		logger.Debug("precommit step: +2/3 prevoted locked block; relocking")
 		cs.LockedRound = round
 
 		if err := cs.eventBus.PublishEventRelock(cs.RoundStateEvent()); err != nil {
-			logger.Error("failed publishing event relock", "err", err)
+			logger.Error("precommit step: failed publishing event relock", "err", err)
 		}
 
 		cs.signAddVote(tmproto.PrecommitType, blockID.Hash, blockID.PartSetHeader)
@@ -1549,11 +1541,11 @@
 	// the proposed block, update our locked block to this block and issue a
 	// precommit vote for it.
 	if cs.ProposalBlock.HashesTo(blockID.Hash) {
-		logger.Debug("precommit step; +2/3 prevoted proposal block; locking", "hash", blockID.Hash)
+		logger.Debug("precommit step: +2/3 prevoted proposal block; locking", "hash", blockID.Hash)
 
 		// Validate the block.
 		if err := cs.blockExec.ValidateBlock(cs.state, cs.ProposalBlock); err != nil {
-			panic(fmt.Sprintf("precommit step; +2/3 prevoted for an invalid block: %v", err))
+			panic(fmt.Sprintf("precommit step: +2/3 prevoted for an invalid block %v; relocking", err))
 		}
 
 		cs.LockedRound = round
@@ -1561,7 +1553,7 @@
 		cs.LockedBlockParts = cs.ProposalBlockParts
 
 		if err := cs.eventBus.PublishEventLock(cs.RoundStateEvent()); err != nil {
-			logger.Error("failed publishing event lock", "err", err)
+			logger.Error("precommit step: failed publishing event lock", "err", err)
 		}
 
 		cs.signAddVote(tmproto.PrecommitType, blockID.Hash, blockID.PartSetHeader)
@@ -1570,7 +1562,7 @@
 
 	// There was a polka in this round for a block we don't have.
 	// Fetch that block, and precommit nil.
-	logger.Debug("precommit step; +2/3 prevotes for a block we do not have; voting nil", "block_id", blockID)
+	logger.Debug("precommit step: +2/3 prevotes for a block we do not have; voting nil", "block_id", blockID)
 
 	if !cs.ProposalBlockParts.HasHeader(blockID.PartSetHeader) {
 		cs.ProposalBlock = nil
