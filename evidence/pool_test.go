package evidence_test

import (
	"context"
	"testing"
	"time"

	"github.com/stretchr/testify/assert"
	"github.com/stretchr/testify/mock"
	"github.com/stretchr/testify/require"

	dbm "github.com/tendermint/tm-db"

	"github.com/tendermint/tendermint/evidence"
	"github.com/tendermint/tendermint/evidence/mocks"
	"github.com/tendermint/tendermint/libs/log"
	tmproto "github.com/tendermint/tendermint/proto/tendermint/types"
	sm "github.com/tendermint/tendermint/state"
	smmocks "github.com/tendermint/tendermint/state/mocks"
	"github.com/tendermint/tendermint/store"
	"github.com/tendermint/tendermint/types"
	"github.com/tendermint/tendermint/version"
)

const evidenceChainID = "test_chain"

var (
	defaultEvidenceTime           = time.Date(2019, 1, 1, 0, 0, 0, 0, time.UTC)
	defaultEvidenceMaxBytes int64 = 1000
)

func TestEvidencePoolBasic(t *testing.T) {
	var (
		height     = uint64(1)
		stateStore = &smmocks.Store{}
		evidenceDB = dbm.NewMemDB()
		blockStore = &mocks.BlockStore{}
	)

	valSet, privVals := types.RandValidatorSet(1, 10)

	blockStore.On("LoadBlockMeta", mock.AnythingOfType("uint64")).Return(
		&types.BlockMeta{Header: types.Header{Time: defaultEvidenceTime}},
	)
	stateStore.On("LoadValidators", mock.AnythingOfType("uint64")).Return(valSet, nil)
	stateStore.On("Load").Return(createState(height+1, valSet), nil)

	pool, err := evidence.NewPool(log.TestingLogger(), evidenceDB, stateStore, blockStore)
	require.NoError(t, err)

	// evidence not seen yet:
	evs, size := pool.PendingEvidence(defaultEvidenceMaxBytes)
	require.Equal(t, 0, len(evs))
	require.Zero(t, size)

	ev := types.NewMockDuplicateVoteEvidenceWithValidator(height, defaultEvidenceTime, privVals[0], evidenceChainID)

	// good evidence
	evAdded := make(chan struct{})
	go func() {
		<-pool.EvidenceWaitChan()
		close(evAdded)
	}()

	// evidence seen but not yet committed:
	require.NoError(t, pool.AddEvidence(ev))

	select {
	case <-evAdded:
	case <-time.After(5 * time.Second):
		t.Fatal("evidence was not added to list after 5s")
	}

	next := pool.EvidenceFront()
	require.Equal(t, ev, next.Value.(types.Evidence))

	const evidenceBytes int64 = 372
	evs, size = pool.PendingEvidence(evidenceBytes)
	require.Equal(t, 1, len(evs))
	require.Equal(t, evidenceBytes, size) // check that the size of the single evidence in bytes is correct

	// shouldn't be able to add evidence twice
	require.NoError(t, pool.AddEvidence(ev))
	evs, _ = pool.PendingEvidence(defaultEvidenceMaxBytes)
	require.Equal(t, 1, len(evs))
}

// Tests inbound evidence for the right time and height
func TestAddExpiredEvidence(t *testing.T) {
	var (
		val                 = types.NewMockPV()
		height              = uint64(30)
		stateStore          = initializeValidatorState(t, val, height)
		evidenceDB          = dbm.NewMemDB()
		blockStore          = &mocks.BlockStore{}
		expiredEvidenceTime = time.Date(2018, 1, 1, 0, 0, 0, 0, time.UTC)
		expiredHeight       = uint64(2)
	)

	blockStore.On("LoadBlockMeta", mock.AnythingOfType("uint64")).Return(func(h uint64) *types.BlockMeta {
		if h == height || h == expiredHeight {
			return &types.BlockMeta{Header: types.Header{Time: defaultEvidenceTime}}
		}
		return &types.BlockMeta{Header: types.Header{Time: expiredEvidenceTime}}
	})

	pool, err := evidence.NewPool(log.TestingLogger(), evidenceDB, stateStore, blockStore)
	require.NoError(t, err)

	testCases := []struct {
		evHeight      uint64
		evTime        time.Time
		expErr        bool
		evDescription string
	}{
		{height, defaultEvidenceTime, false, "valid evidence"},
		{expiredHeight, defaultEvidenceTime, false, "valid evidence (despite old height)"},
		{height - 1, expiredEvidenceTime, false, "valid evidence (despite old time)"},
		{expiredHeight - 1, expiredEvidenceTime, true,
			"evidence from height 1 (created at: 2019-01-01 00:00:00 +0000 UTC) is too old"},
		{height, defaultEvidenceTime.Add(1 * time.Minute), true, "evidence time and block time is different"},
	}

	for _, tc := range testCases {
		tc := tc

		t.Run(tc.evDescription, func(t *testing.T) {
			ev := types.NewMockDuplicateVoteEvidenceWithValidator(tc.evHeight, tc.evTime, val, evidenceChainID)
			err := pool.AddEvidence(ev)
			if tc.expErr {
				require.Error(t, err)
			} else {
				require.NoError(t, err)
			}
		})
	}
}

func TestReportConflictingVotes(t *testing.T) {
	var height uint64 = 10

	pool, pv := defaultTestPool(t, height)
	val := types.NewValidator(pv.PrivKey.PubKey(), 10)
	ev := types.NewMockDuplicateVoteEvidenceWithValidator(height+1, defaultEvidenceTime, pv, evidenceChainID)

	pool.ReportConflictingVotes(ev.VoteA, ev.VoteB)

	// shouldn't be able to submit the same evidence twice
	pool.ReportConflictingVotes(ev.VoteA, ev.VoteB)

	// evidence from consensus should not be added immediately but reside in the consensus buffer
	evList, evSize := pool.PendingEvidence(defaultEvidenceMaxBytes)
	require.Empty(t, evList)
	require.Zero(t, evSize)

	next := pool.EvidenceFront()
	require.Nil(t, next)

	// move to next height and update state and evidence pool
	state := pool.State()
	state.LastBlockHeight++
	state.LastBlockTime = ev.Time()
	state.LastValidators = types.NewValidatorSet([]*types.Validator{val})
	pool.Update(state, []types.Evidence{})

	// should be able to retrieve evidence from pool
	evList, _ = pool.PendingEvidence(defaultEvidenceMaxBytes)
	require.Equal(t, []types.Evidence{ev}, evList)
}

func TestEvidencePoolUpdate(t *testing.T) {
	height := uint64(21)
	pool, val := defaultTestPool(t, height)
	state := pool.State()

	// create two lots of old evidence that we expect to be pruned when we update
	prunedEv := types.NewMockDuplicateVoteEvidenceWithValidator(
		1,
		defaultEvidenceTime.Add(1*time.Minute),
		val,
		evidenceChainID,
	)

	notPrunedEv := types.NewMockDuplicateVoteEvidenceWithValidator(
		2,
		defaultEvidenceTime.Add(2*time.Minute),
		val,
		evidenceChainID,
	)

	require.NoError(t, pool.AddEvidence(prunedEv))
	require.NoError(t, pool.AddEvidence(notPrunedEv))

	ev := types.NewMockDuplicateVoteEvidenceWithValidator(
		height,
		defaultEvidenceTime.Add(21*time.Minute),
		val,
		evidenceChainID,
	)
	lastCommit := makeCommit(height, val.PrivKey.PubKey().Address())
	block := types.MakeBlock(height+1, []types.Tx{}, lastCommit, []types.Evidence{ev})

	// update state (partially)
	state.LastBlockHeight = height + 1
	state.LastBlockTime = defaultEvidenceTime.Add(22 * time.Minute)

	evList, _ := pool.PendingEvidence(2 * defaultEvidenceMaxBytes)
	require.Equal(t, 2, len(evList))

	require.Equal(t, uint32(2), pool.Size())

	require.NoError(t, pool.CheckEvidence(types.EvidenceList{ev}))

	evList, _ = pool.PendingEvidence(3 * defaultEvidenceMaxBytes)
	require.Equal(t, 3, len(evList))

	require.Equal(t, uint32(3), pool.Size())

	pool.Update(state, block.Evidence.Evidence)

	// a) Update marks evidence as committed so pending evidence should be empty
	evList, _ = pool.PendingEvidence(defaultEvidenceMaxBytes)
	require.Equal(t, []types.Evidence{notPrunedEv}, evList)

	// b) If we try to check this evidence again it should fail because it has already been committed
	err := pool.CheckEvidence(types.EvidenceList{ev})
	if assert.Error(t, err) {
		assert.Equal(t, "evidence was already committed", err.(*types.ErrInvalidEvidence).Reason.Error())
	}
}

func TestVerifyPendingEvidencePasses(t *testing.T) {
	var height uint64 = 1

	pool, val := defaultTestPool(t, height)
	ev := types.NewMockDuplicateVoteEvidenceWithValidator(
		height,
		defaultEvidenceTime.Add(1*time.Minute),
		val,
		evidenceChainID,
	)

	require.NoError(t, pool.AddEvidence(ev))
	require.NoError(t, pool.CheckEvidence(types.EvidenceList{ev}))
}

func TestVerifyDuplicatedEvidenceFails(t *testing.T) {
	var height uint64 = 1
	pool, val := defaultTestPool(t, height)
	ev := types.NewMockDuplicateVoteEvidenceWithValidator(
		height,
		defaultEvidenceTime.Add(1*time.Minute),
		val,
		evidenceChainID,
	)

	err := pool.CheckEvidence(types.EvidenceList{ev, ev})
	if assert.Error(t, err) {
		assert.Equal(t, "duplicate evidence", err.(*types.ErrInvalidEvidence).Reason.Error())
	}
}

// check that valid light client evidence is correctly validated and stored in
// evidence pool
func TestCheckEvidenceWithLightClientAttack(t *testing.T) {
	var (
		nValidators           = 5
		validatorPower int64  = 10
		height         uint64 = 10
	)

	conflictingVals, conflictingPrivVals := types.RandValidatorSet(nValidators, validatorPower)
	trustedHeader := makeHeaderRandom(height)
	trustedHeader.Time = defaultEvidenceTime

	conflictingHeader := makeHeaderRandom(height)
	conflictingHeader.ValidatorsHash = conflictingVals.Hash()

	trustedHeader.ValidatorsHash = conflictingHeader.ValidatorsHash
	trustedHeader.NextValidatorsHash = conflictingHeader.NextValidatorsHash
	trustedHeader.ConsensusHash = conflictingHeader.ConsensusHash
	trustedHeader.AppHash = conflictingHeader.AppHash
	trustedHeader.LastResultsHash = conflictingHeader.LastResultsHash

	// For simplicity we are simulating a duplicate vote attack where all the
	// validators in the conflictingVals set voted twice.
	blockID := makeBlockID(conflictingHeader.Hash(), 1000, []byte("partshash"))
	voteSet := types.NewVoteSet(evidenceChainID, height, 1, tmproto.SignedMsgType(2), conflictingVals)

	commit, err := types.MakeCommit(blockID, height, 1, voteSet, conflictingPrivVals, defaultEvidenceTime)
	require.NoError(t, err)

	ev := &types.LightClientAttackEvidence{
		ConflictingBlock: &types.LightBlock{
			SignedHeader: &types.SignedHeader{
				Header: conflictingHeader,
				Commit: commit,
			},
			ValidatorSet: conflictingVals,
		},
		CommonHeight:        10,
		TotalVotingPower:    int64(nValidators) * validatorPower,
		ByzantineValidators: conflictingVals.Validators,
		Timestamp:           defaultEvidenceTime,
	}

	trustedBlockID := makeBlockID(trustedHeader.Hash(), 1000, []byte("partshash"))
	trustedVoteSet := types.NewVoteSet(evidenceChainID, height, 1, tmproto.SignedMsgType(2), conflictingVals)
	trustedCommit, err := types.MakeCommit(
		trustedBlockID,
		height,
		1,
		trustedVoteSet,
		conflictingPrivVals,
		defaultEvidenceTime,
	)
	require.NoError(t, err)

	state := sm.State{
		LastBlockTime:   defaultEvidenceTime.Add(1 * time.Minute),
		LastBlockHeight: 11,
		ConsensusParams: *types.DefaultConsensusParams(),
	}

	stateStore := &smmocks.Store{}
	stateStore.On("LoadValidators", height).Return(conflictingVals, nil)
	stateStore.On("Load").Return(state, nil)

	blockStore := &mocks.BlockStore{}
	blockStore.On("LoadBlockMeta", height).Return(&types.BlockMeta{Header: *trustedHeader})
	blockStore.On("LoadBlockCommit", height).Return(trustedCommit)

	pool, err := evidence.NewPool(log.TestingLogger(), dbm.NewMemDB(), stateStore, blockStore)
	require.NoError(t, err)

	require.NoError(t, pool.AddEvidence(ev))
	require.NoError(t, pool.CheckEvidence(types.EvidenceList{ev}))

	// Take away the last signature -> there are less validators then what we have detected,
	// hence this should fail.
	commit.Signatures = append(commit.Signatures[:nValidators-1], types.NewCommitSigAbsent())
	require.Error(t, pool.CheckEvidence(types.EvidenceList{ev}))
}

// Tests that restarting the evidence pool after a potential failure will recover the
// pending evidence and continue to gossip it
func TestRecoverPendingEvidence(t *testing.T) {
	height := uint64(10)
	val := types.NewMockPV()
	valAddress := val.PrivKey.PubKey().Address()
	evidenceDB := dbm.NewMemDB()
	stateStore := initializeValidatorState(t, val, height)

	state, err := stateStore.Load()
	require.NoError(t, err)

	blockStore := initializeBlockStore(dbm.NewMemDB(), state, valAddress)

	// create previous pool and populate it
	pool, err := evidence.NewPool(log.TestingLogger(), evidenceDB, stateStore, blockStore)
	require.NoError(t, err)

	goodEvidence := types.NewMockDuplicateVoteEvidenceWithValidator(
		height,
		defaultEvidenceTime.Add(10*time.Minute),
		val,
		evidenceChainID,
	)
	expiredEvidence := types.NewMockDuplicateVoteEvidenceWithValidator(
		uint64(1),
		defaultEvidenceTime.Add(1*time.Minute),
		val,
		evidenceChainID,
	)

	require.NoError(t, pool.AddEvidence(goodEvidence))
	require.NoError(t, pool.AddEvidence(expiredEvidence))

	// now recover from the previous pool at a different time
	newStateStore := &smmocks.Store{}
	newStateStore.On("Load").Return(sm.State{
		LastBlockTime:   defaultEvidenceTime.Add(25 * time.Minute),
		LastBlockHeight: height + 15,
		ConsensusParams: types.ConsensusParams{
			Block: types.BlockParams{
				MaxBytes: 22020096,
				MaxGas:   -1,
			},
			Evidence: types.EvidenceParams{
				MaxAgeNumBlocks: 20,
				MaxAgeDuration:  20 * time.Minute,
				MaxBytes:        1000,
			},
		},
	}, nil)

	newPool, err := evidence.NewPool(log.TestingLogger(), evidenceDB, newStateStore, blockStore)
	require.NoError(t, err)

	evList, _ := newPool.PendingEvidence(defaultEvidenceMaxBytes)
	require.Equal(t, 1, len(evList))

	next := newPool.EvidenceFront()
	require.Equal(t, goodEvidence, next.Value.(types.Evidence))
}

func initializeStateFromValidatorSet(t *testing.T, valSet *types.ValidatorSet, height uint64) sm.Store {
	stateDB := dbm.NewMemDB()
	stateStore := sm.NewStore(stateDB)
	state := sm.State{
		ChainID:                     evidenceChainID,
		InitialHeight:               1,
		LastBlockHeight:             height,
		LastBlockTime:               defaultEvidenceTime,
		Validators:                  valSet,
		NextValidators:              valSet.CopyIncrementProposerPriority(1),
		LastValidators:              valSet,
		LastHeightValidatorsChanged: 1,
		ConsensusParams: types.ConsensusParams{
			Block: types.BlockParams{
				MaxBytes: 22020096,
				MaxGas:   -1,
			},
			Evidence: types.EvidenceParams{
				MaxAgeNumBlocks: 20,
				MaxAgeDuration:  20 * time.Minute,
				MaxBytes:        1000,
			},
		},
	}

	// save all states up to height
	for i := uint64(0); i <= height; i++ {
		state.LastBlockHeight = i
		require.NoError(t, stateStore.Save(state))
	}

	return stateStore
}

<<<<<<< HEAD
func initializeValidatorState(t *testing.T, privVal types.PrivValidator, height uint64) sm.Store {
	pubKey, _ := privVal.GetPubKey()
=======
func initializeValidatorState(t *testing.T, privVal types.PrivValidator, height int64) sm.Store {
	pubKey, _ := privVal.GetPubKey(context.Background())
>>>>>>> 6f6083da
	validator := &types.Validator{Address: pubKey.Address(), VotingPower: 10, PubKey: pubKey}

	// create validator set and state
	valSet := &types.ValidatorSet{
		Validators: []*types.Validator{validator},
		Proposer:   validator,
	}

	return initializeStateFromValidatorSet(t, valSet, height)
}

// initializeBlockStore creates a block storage and populates it w/ a dummy
// block at +height+.
func initializeBlockStore(db dbm.DB, state sm.State, valAddr []byte) *store.BlockStore {
	blockStore := store.NewBlockStore(db)

	for i := uint64(1); i <= state.LastBlockHeight; i++ {
		lastCommit := makeCommit(i-1, valAddr)
		block, _ := state.MakeBlock(i, []types.Tx{}, lastCommit, nil,
			state.Validators.GetProposer().Address)
		block.Header.Time = defaultEvidenceTime.Add(time.Duration(i) * time.Minute)
		block.Header.Version = version.Consensus{Block: version.BlockProtocol, App: 1}
		const parts = 1
		partSet := block.MakePartSet(parts)

		seenCommit := makeCommit(i, valAddr)
		blockStore.SaveBlock(block, partSet, seenCommit)
	}

	return blockStore
}

func makeCommit(height uint64, valAddr []byte) *types.Commit {
	commitSigs := []types.CommitSig{{
		BlockIDFlag:      types.BlockIDFlagCommit,
		ValidatorAddress: valAddr,
		Timestamp:        defaultEvidenceTime,
		Signature:        []byte("Signature"),
	}}

	return types.NewCommit(height, 0, types.BlockID{}, commitSigs)
}

func defaultTestPool(t *testing.T, height uint64) (*evidence.Pool, types.MockPV) {
	val := types.NewMockPV()
	valAddress := val.PrivKey.PubKey().Address()
	evidenceDB := dbm.NewMemDB()
	stateStore := initializeValidatorState(t, val, height)
	state, _ := stateStore.Load()
	blockStore := initializeBlockStore(dbm.NewMemDB(), state, valAddress)

	pool, err := evidence.NewPool(log.TestingLogger(), evidenceDB, stateStore, blockStore)
	require.NoError(t, err, "test evidence pool could not be created")

	return pool, val
}

func createState(height uint64, valSet *types.ValidatorSet) sm.State {
	return sm.State{
		ChainID:         evidenceChainID,
		LastBlockHeight: height,
		LastBlockTime:   defaultEvidenceTime,
		Validators:      valSet,
		ConsensusParams: *types.DefaultConsensusParams(),
	}
}<|MERGE_RESOLUTION|>--- conflicted
+++ resolved
@@ -438,13 +438,8 @@
 	return stateStore
 }
 
-<<<<<<< HEAD
 func initializeValidatorState(t *testing.T, privVal types.PrivValidator, height uint64) sm.Store {
-	pubKey, _ := privVal.GetPubKey()
-=======
-func initializeValidatorState(t *testing.T, privVal types.PrivValidator, height int64) sm.Store {
 	pubKey, _ := privVal.GetPubKey(context.Background())
->>>>>>> 6f6083da
 	validator := &types.Validator{Address: pubKey.Address(), VotingPower: 10, PubKey: pubKey}
 
 	// create validator set and state
